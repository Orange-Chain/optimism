--- conflicted
+++ resolved
@@ -1194,7 +1194,6 @@
 	if ctx.GlobalIsSet(RollupExecutionPriceFlag.Name) {
 		cfg.ExecutionPrice = GlobalBig(ctx, RollupExecutionPriceFlag.Name)
 	}
-<<<<<<< HEAD
 	if ctx.GlobalIsSet(RollupBackendFlag.Name) {
 		val := ctx.GlobalString(RollupBackendFlag.Name)
 		backend, err := rollup.NewBackend(val)
@@ -1203,7 +1202,7 @@
 			backend, _ = rollup.NewBackend("l1")
 		}
 		cfg.Backend = backend
-=======
+    }
 	if ctx.GlobalIsSet(RollupGasPriceOracleAddressFlag.Name) {
 		addr := ctx.GlobalString(RollupGasPriceOracleAddressFlag.Name)
 		cfg.GasPriceOracleAddress = common.HexToAddress(addr)
@@ -1213,7 +1212,6 @@
 	}
 	if ctx.GlobalIsSet(RollupEnforceFeesFlag.Name) {
 		cfg.EnforceFees = true
->>>>>>> f8804797
 	}
 }
 
