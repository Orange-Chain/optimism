// Copyright 2015 The go-ethereum Authors
// This file is part of go-ethereum.
//
// go-ethereum is free software: you can redistribute it and/or modify
// it under the terms of the GNU General Public License as published by
// the Free Software Foundation, either version 3 of the License, or
// (at your option) any later version.
//
// go-ethereum is distributed in the hope that it will be useful,
// but WITHOUT ANY WARRANTY; without even the implied warranty of
// MERCHANTABILITY or FITNESS FOR A PARTICULAR PURPOSE. See the
// GNU General Public License for more details.
//
// You should have received a copy of the GNU General Public License
// along with go-ethereum. If not, see <http://www.gnu.org/licenses/>.

// Package utils contains internal helper functions for go-ethereum commands.
package utils

import (
	"crypto/ecdsa"
	"errors"
	"fmt"
	"io"
	"io/ioutil"
	"math/big"
	"os"
	"path/filepath"
	"strconv"
	"strings"
	"text/tabwriter"
	"text/template"
	"time"

	"github.com/ethereum/go-ethereum/accounts"
	"github.com/ethereum/go-ethereum/accounts/keystore"
	"github.com/ethereum/go-ethereum/common"
	"github.com/ethereum/go-ethereum/common/fdlimit"
	"github.com/ethereum/go-ethereum/consensus"
	"github.com/ethereum/go-ethereum/consensus/clique"
	"github.com/ethereum/go-ethereum/consensus/ethash"
	"github.com/ethereum/go-ethereum/core"
	"github.com/ethereum/go-ethereum/core/vm"
	"github.com/ethereum/go-ethereum/crypto"
	"github.com/ethereum/go-ethereum/eth"
	"github.com/ethereum/go-ethereum/eth/downloader"
	"github.com/ethereum/go-ethereum/eth/gasprice"
	"github.com/ethereum/go-ethereum/ethdb"
	"github.com/ethereum/go-ethereum/ethstats"
	"github.com/ethereum/go-ethereum/graphql"
	"github.com/ethereum/go-ethereum/les"
	"github.com/ethereum/go-ethereum/log"
	"github.com/ethereum/go-ethereum/metrics"
	"github.com/ethereum/go-ethereum/metrics/influxdb"
	"github.com/ethereum/go-ethereum/miner"
	"github.com/ethereum/go-ethereum/node"
	"github.com/ethereum/go-ethereum/p2p"
	"github.com/ethereum/go-ethereum/p2p/discv5"
	"github.com/ethereum/go-ethereum/p2p/enode"
	"github.com/ethereum/go-ethereum/p2p/nat"
	"github.com/ethereum/go-ethereum/p2p/netutil"
	"github.com/ethereum/go-ethereum/params"
	"github.com/ethereum/go-ethereum/rollup"
	"github.com/ethereum/go-ethereum/rpc"
	whisper "github.com/ethereum/go-ethereum/whisper/whisperv6"
	pcsclite "github.com/gballet/go-libpcsclite"
	cli "gopkg.in/urfave/cli.v1"
)

var (
	CommandHelpTemplate = `{{.cmd.Name}}{{if .cmd.Subcommands}} command{{end}}{{if .cmd.Flags}} [command options]{{end}} [arguments...]
{{if .cmd.Description}}{{.cmd.Description}}
{{end}}{{if .cmd.Subcommands}}
SUBCOMMANDS:
	{{range .cmd.Subcommands}}{{.Name}}{{with .ShortName}}, {{.}}{{end}}{{ "\t" }}{{.Usage}}
	{{end}}{{end}}{{if .categorizedFlags}}
{{range $idx, $categorized := .categorizedFlags}}{{$categorized.Name}} OPTIONS:
{{range $categorized.Flags}}{{"\t"}}{{.}}
{{end}}
{{end}}{{end}}`

	OriginCommandHelpTemplate = `{{.Name}}{{if .Subcommands}} command{{end}}{{if .Flags}} [command options]{{end}} [arguments...]
{{if .Description}}{{.Description}}
{{end}}{{if .Subcommands}}
SUBCOMMANDS:
	{{range .Subcommands}}{{.Name}}{{with .ShortName}}, {{.}}{{end}}{{ "\t" }}{{.Usage}}
	{{end}}{{end}}{{if .Flags}}
OPTIONS:
{{range $.Flags}}{{"\t"}}{{.}}
{{end}}
{{end}}`
)

func init() {
	cli.AppHelpTemplate = `{{.Name}} {{if .Flags}}[global options] {{end}}command{{if .Flags}} [command options]{{end}} [arguments...]

VERSION:
   {{.Version}}

COMMANDS:
   {{range .Commands}}{{.Name}}{{with .ShortName}}, {{.}}{{end}}{{ "\t" }}{{.Usage}}
   {{end}}{{if .Flags}}
GLOBAL OPTIONS:
   {{range .Flags}}{{.}}
   {{end}}{{end}}
`
	cli.CommandHelpTemplate = CommandHelpTemplate
	cli.HelpPrinter = printHelp
}

// NewApp creates an app with sane defaults.
func NewApp(gitCommit, gitDate, usage string) *cli.App {
	app := cli.NewApp()
	app.Name = filepath.Base(os.Args[0])
	app.Author = ""
	app.Email = ""
	app.Version = params.VersionWithCommit(gitCommit, gitDate)
	app.Usage = usage
	return app
}

func printHelp(out io.Writer, templ string, data interface{}) {
	funcMap := template.FuncMap{"join": strings.Join}
	t := template.Must(template.New("help").Funcs(funcMap).Parse(templ))
	w := tabwriter.NewWriter(out, 38, 8, 2, ' ', 0)
	err := t.Execute(w, data)
	if err != nil {
		panic(err)
	}
	w.Flush()
}

// These are all the command line flags we support.
// If you add to this list, please remember to include the
// flag in the appropriate command definition.
//
// The flags are defined here so their names and help texts
// are the same for all commands.

var (
	// General settings
	DataDirFlag = DirectoryFlag{
		Name:  "datadir",
		Usage: "Data directory for the databases and keystore",
		Value: DirectoryString(node.DefaultDataDir()),

		EnvVar: "DATADIR",
	}
	AncientFlag = DirectoryFlag{
		Name:  "datadir.ancient",
		Usage: "Data directory for ancient chain segments (default = inside chaindata)",
	}
	KeyStoreDirFlag = DirectoryFlag{
		Name:  "keystore",
		Usage: "Directory for the keystore (default = inside the datadir)",
	}
	NoUSBFlag = cli.BoolFlag{
		Name:  "nousb",
		Usage: "Disables monitoring for and managing USB hardware wallets",

		EnvVar: "NO_USB",
	}
	SmartCardDaemonPathFlag = cli.StringFlag{
		Name:  "pcscdpath",
		Usage: "Path to the smartcard daemon (pcscd) socket file",
		Value: pcsclite.PCSCDSockName,
	}
	NetworkIdFlag = cli.Uint64Flag{
		Name:  "networkid",
		Usage: "Network identifier (integer, 1=Frontier, 2=Morden (disused), 3=Ropsten, 4=Rinkeby)",
		Value: eth.DefaultConfig.NetworkId,

		EnvVar: "NETWORK_ID",
	}
	ChainIdFlag = cli.Uint64Flag{
		Name:   "chainid",
		Usage:  "Chain ID identifier",
		Value:  420,
		EnvVar: "CHAIN_ID",
	}
	TestnetFlag = cli.BoolFlag{
		Name:  "testnet",
		Usage: "Ropsten network: pre-configured proof-of-work test network",
	}
	RinkebyFlag = cli.BoolFlag{
		Name:  "rinkeby",
		Usage: "Rinkeby network: pre-configured proof-of-authority test network",
	}
	GoerliFlag = cli.BoolFlag{
		Name:  "goerli",
		Usage: "Görli network: pre-configured proof-of-authority test network",
	}
	DeveloperFlag = cli.BoolFlag{
		Name:  "dev",
		Usage: "Ephemeral proof-of-authority network with a pre-funded developer account, mining enabled",

		EnvVar: "DEV",
	}
	DeveloperPeriodFlag = cli.IntFlag{
		Name:  "dev.period",
		Usage: "Block period to use in developer mode (0 = mine only if transaction pending)",
	}
	IdentityFlag = cli.StringFlag{
		Name:  "identity",
		Usage: "Custom node name",
	}
	DocRootFlag = DirectoryFlag{
		Name:  "docroot",
		Usage: "Document Root for HTTPClient file scheme",
		Value: DirectoryString(homeDir()),
	}
	ExitWhenSyncedFlag = cli.BoolFlag{
		Name:  "exitwhensynced",
		Usage: "Exits after block synchronisation completes",
	}
	IterativeOutputFlag = cli.BoolFlag{
		Name:  "iterative",
		Usage: "Print streaming JSON iteratively, delimited by newlines",
	}
	ExcludeStorageFlag = cli.BoolFlag{
		Name:  "nostorage",
		Usage: "Exclude storage entries (save db lookups)",
	}
	IncludeIncompletesFlag = cli.BoolFlag{
		Name:  "incompletes",
		Usage: "Include accounts for which we don't have the address (missing preimage)",
	}
	ExcludeCodeFlag = cli.BoolFlag{
		Name:  "nocode",
		Usage: "Exclude contract code (save db lookups)",
	}
	defaultSyncMode = eth.DefaultConfig.SyncMode
	SyncModeFlag    = TextMarshalerFlag{
		Name:  "syncmode",
		Usage: `Blockchain sync mode ("fast", "full", or "light")`,
		Value: &defaultSyncMode,
	}
	GCModeFlag = cli.StringFlag{
		Name:  "gcmode",
		Usage: `Blockchain garbage collection mode ("full", "archive")`,
		Value: "full",

		EnvVar: "GCMODE",
	}
	LightKDFFlag = cli.BoolFlag{
		Name:  "lightkdf",
		Usage: "Reduce key-derivation RAM & CPU usage at some expense of KDF strength",
	}
	WhitelistFlag = cli.StringFlag{
		Name:  "whitelist",
		Usage: "Comma separated block number-to-hash mappings to enforce (<number>=<hash>)",
	}
	OverrideIstanbulFlag = cli.Uint64Flag{
		Name:  "override.istanbul",
		Usage: "Manually specify Istanbul fork-block, overriding the bundled setting",
	}
	OverrideMuirGlacierFlag = cli.Uint64Flag{
		Name:  "override.muirglacier",
		Usage: "Manually specify Muir Glacier fork-block, overriding the bundled setting",
	}
	// Light server and client settings
	LightLegacyServFlag = cli.IntFlag{ // Deprecated in favor of light.serve, remove in 2021
		Name:  "lightserv",
		Usage: "Maximum percentage of time allowed for serving LES requests (deprecated, use --light.serve)",
		Value: eth.DefaultConfig.LightServ,
	}
	LightServeFlag = cli.IntFlag{
		Name:  "light.serve",
		Usage: "Maximum percentage of time allowed for serving LES requests (multi-threaded processing allows values over 100)",
		Value: eth.DefaultConfig.LightServ,
	}
	LightIngressFlag = cli.IntFlag{
		Name:  "light.ingress",
		Usage: "Incoming bandwidth limit for serving light clients (kilobytes/sec, 0 = unlimited)",
		Value: eth.DefaultConfig.LightIngress,
	}
	LightEgressFlag = cli.IntFlag{
		Name:  "light.egress",
		Usage: "Outgoing bandwidth limit for serving light clients (kilobytes/sec, 0 = unlimited)",
		Value: eth.DefaultConfig.LightEgress,
	}
	LightLegacyPeersFlag = cli.IntFlag{ // Deprecated in favor of light.maxpeers, remove in 2021
		Name:  "lightpeers",
		Usage: "Maximum number of light clients to serve, or light servers to attach to  (deprecated, use --light.maxpeers)",
		Value: eth.DefaultConfig.LightPeers,
	}
	LightMaxPeersFlag = cli.IntFlag{
		Name:  "light.maxpeers",
		Usage: "Maximum number of light clients to serve, or light servers to attach to",
		Value: eth.DefaultConfig.LightPeers,
	}
	UltraLightServersFlag = cli.StringFlag{
		Name:  "ulc.servers",
		Usage: "List of trusted ultra-light servers",
		Value: strings.Join(eth.DefaultConfig.UltraLightServers, ","),
	}
	UltraLightFractionFlag = cli.IntFlag{
		Name:  "ulc.fraction",
		Usage: "Minimum % of trusted ultra-light servers required to announce a new head",
		Value: eth.DefaultConfig.UltraLightFraction,
	}
	UltraLightOnlyAnnounceFlag = cli.BoolFlag{
		Name:  "ulc.onlyannounce",
		Usage: "Ultra light server sends announcements only",
	}
	// Ethash settings
	EthashCacheDirFlag = DirectoryFlag{
		Name:  "ethash.cachedir",
		Usage: "Directory to store the ethash verification caches (default = inside the datadir)",
	}
	EthashCachesInMemoryFlag = cli.IntFlag{
		Name:  "ethash.cachesinmem",
		Usage: "Number of recent ethash caches to keep in memory (16MB each)",
		Value: eth.DefaultConfig.Ethash.CachesInMem,
	}
	EthashCachesOnDiskFlag = cli.IntFlag{
		Name:  "ethash.cachesondisk",
		Usage: "Number of recent ethash caches to keep on disk (16MB each)",
		Value: eth.DefaultConfig.Ethash.CachesOnDisk,
	}
	EthashDatasetDirFlag = DirectoryFlag{
		Name:  "ethash.dagdir",
		Usage: "Directory to store the ethash mining DAGs",
		Value: DirectoryString(eth.DefaultConfig.Ethash.DatasetDir),
	}
	EthashDatasetsInMemoryFlag = cli.IntFlag{
		Name:  "ethash.dagsinmem",
		Usage: "Number of recent ethash mining DAGs to keep in memory (1+GB each)",
		Value: eth.DefaultConfig.Ethash.DatasetsInMem,
	}
	EthashDatasetsOnDiskFlag = cli.IntFlag{
		Name:  "ethash.dagsondisk",
		Usage: "Number of recent ethash mining DAGs to keep on disk (1+GB each)",
		Value: eth.DefaultConfig.Ethash.DatasetsOnDisk,
	}
	// Transaction pool settings
	TxPoolLocalsFlag = cli.StringFlag{
		Name:  "txpool.locals",
		Usage: "Comma separated accounts to treat as locals (no flush, priority inclusion)",
	}
	TxPoolNoLocalsFlag = cli.BoolFlag{
		Name:  "txpool.nolocals",
		Usage: "Disables price exemptions for locally submitted transactions",
	}
	TxPoolJournalFlag = cli.StringFlag{
		Name:  "txpool.journal",
		Usage: "Disk journal for local transaction to survive node restarts",
		Value: core.DefaultTxPoolConfig.Journal,
	}
	TxPoolRejournalFlag = cli.DurationFlag{
		Name:  "txpool.rejournal",
		Usage: "Time interval to regenerate the local transaction journal",
		Value: core.DefaultTxPoolConfig.Rejournal,
	}
	TxPoolPriceLimitFlag = cli.Uint64Flag{
		Name:  "txpool.pricelimit",
		Usage: "Minimum gas price limit to enforce for acceptance into the pool",
		Value: eth.DefaultConfig.TxPool.PriceLimit,
	}
	TxPoolPriceBumpFlag = cli.Uint64Flag{
		Name:  "txpool.pricebump",
		Usage: "Price bump percentage to replace an already existing transaction",
		Value: eth.DefaultConfig.TxPool.PriceBump,
	}
	TxPoolAccountSlotsFlag = cli.Uint64Flag{
		Name:  "txpool.accountslots",
		Usage: "Minimum number of executable transaction slots guaranteed per account",
		Value: eth.DefaultConfig.TxPool.AccountSlots,
	}
	TxPoolGlobalSlotsFlag = cli.Uint64Flag{
		Name:  "txpool.globalslots",
		Usage: "Maximum number of executable transaction slots for all accounts",
		Value: eth.DefaultConfig.TxPool.GlobalSlots,
	}
	TxPoolAccountQueueFlag = cli.Uint64Flag{
		Name:  "txpool.accountqueue",
		Usage: "Maximum number of non-executable transaction slots permitted per account",
		Value: eth.DefaultConfig.TxPool.AccountQueue,
	}
	TxPoolGlobalQueueFlag = cli.Uint64Flag{
		Name:  "txpool.globalqueue",
		Usage: "Maximum number of non-executable transaction slots for all accounts",
		Value: eth.DefaultConfig.TxPool.GlobalQueue,
	}
	TxPoolLifetimeFlag = cli.DurationFlag{
		Name:  "txpool.lifetime",
		Usage: "Maximum amount of time non-executable transaction are queued",
		Value: eth.DefaultConfig.TxPool.Lifetime,
	}
	// Performance tuning settings
	CacheFlag = cli.IntFlag{
		Name:  "cache",
		Usage: "Megabytes of memory allocated to internal caching (default = 4096 mainnet full node, 128 light mode)",
		Value: 1024,

		EnvVar: "CACHE",
	}
	CacheDatabaseFlag = cli.IntFlag{
		Name:  "cache.database",
		Usage: "Percentage of cache memory allowance to use for database io",
		Value: 50,
	}
	CacheTrieFlag = cli.IntFlag{
		Name:  "cache.trie",
		Usage: "Percentage of cache memory allowance to use for trie caching (default = 25% full mode, 50% archive mode)",
		Value: 25,
	}
	CacheGCFlag = cli.IntFlag{
		Name:  "cache.gc",
		Usage: "Percentage of cache memory allowance to use for trie pruning (default = 25% full mode, 0% archive mode)",
		Value: 25,
	}
	CacheNoPrefetchFlag = cli.BoolFlag{
		Name:  "cache.noprefetch",
		Usage: "Disable heuristic state prefetch during block import (less CPU and disk IO, more time waiting for data)",
	}
	// Miner settings
	MiningEnabledFlag = cli.BoolFlag{
		Name:  "mine",
		Usage: "Enable mining",
	}
	MinerThreadsFlag = cli.IntFlag{
		Name:  "miner.threads",
		Usage: "Number of CPU threads to use for mining",
		Value: 0,
	}
	MinerLegacyThreadsFlag = cli.IntFlag{
		Name:  "minerthreads",
		Usage: "Number of CPU threads to use for mining (deprecated, use --miner.threads)",
		Value: 0,
	}
	MinerNotifyFlag = cli.StringFlag{
		Name:  "miner.notify",
		Usage: "Comma separated HTTP URL list to notify of new work packages",
	}
	MinerGasTargetFlag = cli.Uint64Flag{
		Name:  "miner.gastarget",
		Usage: "Target gas floor for mined blocks",
		Value: eth.DefaultConfig.Miner.GasFloor,

		EnvVar: "TARGET_GAS_LIMIT",
	}
	MinerLegacyGasTargetFlag = cli.Uint64Flag{
		Name:  "targetgaslimit",
		Usage: "Target gas floor for mined blocks (deprecated, use --miner.gastarget)",
		Value: eth.DefaultConfig.Miner.GasFloor,

		EnvVar: "TARGET_GAS_LIMIT",
	}
	MinerGasLimitFlag = cli.Uint64Flag{
		Name:  "miner.gaslimit",
		Usage: "Target gas ceiling for mined blocks",
		Value: eth.DefaultConfig.Miner.GasCeil,

		EnvVar: "TARGET_GAS_LIMIT",
	}
	MinerGasPriceFlag = BigFlag{
		Name:  "miner.gasprice",
		Usage: "Minimum gas price for mining a transaction",
		Value: big.NewInt(0),

		EnvVar: "GASPRICE",
	}
	MinerLegacyGasPriceFlag = BigFlag{
		Name:  "gasprice",
		Usage: "Minimum gas price for mining a transaction (deprecated, use --miner.gasprice)",
		Value: big.NewInt(0),

		EnvVar: "GASPRICE",
	}
	MinerEtherbaseFlag = cli.StringFlag{
		Name:  "miner.etherbase",
		Usage: "Public address for block mining rewards (default = first account)",
		Value: "0",
	}
	MinerLegacyEtherbaseFlag = cli.StringFlag{
		Name:  "etherbase",
		Usage: "Public address for block mining rewards (default = first account, deprecated, use --miner.etherbase)",
		Value: "0",
	}
	MinerExtraDataFlag = cli.StringFlag{
		Name:  "miner.extradata",
		Usage: "Block extra data set by the miner (default = client version)",
	}
	MinerLegacyExtraDataFlag = cli.StringFlag{
		Name:  "extradata",
		Usage: "Block extra data set by the miner (default = client version, deprecated, use --miner.extradata)",
	}
	MinerRecommitIntervalFlag = cli.DurationFlag{
		Name:  "miner.recommit",
		Usage: "Time interval to recreate the block being mined",
		Value: eth.DefaultConfig.Miner.Recommit,
	}
	MinerNoVerfiyFlag = cli.BoolFlag{
		Name:  "miner.noverify",
		Usage: "Disable remote sealing verification",
	}
	// Account settings
	UnlockedAccountFlag = cli.StringFlag{
		Name:  "unlock",
		Usage: "Comma separated list of accounts to unlock",
		Value: "",
	}
	PasswordFileFlag = cli.StringFlag{
		Name:  "password",
		Usage: "Password file to use for non-interactive password input",
		Value: "",
	}
	ExternalSignerFlag = cli.StringFlag{
		Name:  "signer",
		Usage: "External signer (url or path to ipc file)",
		Value: "",
	}
	VMEnableDebugFlag = cli.BoolFlag{
		Name:  "vmdebug",
		Usage: "Record information useful for VM and contract debugging",
	}
	InsecureUnlockAllowedFlag = cli.BoolFlag{
		Name:  "allow-insecure-unlock",
		Usage: "Allow insecure account unlocking when account-related RPCs are exposed by http",
	}
	RPCGlobalGasCap = cli.Uint64Flag{
		Name:  "rpc.gascap",
		Usage: "Sets a cap on gas that can be used in eth_call/estimateGas",
	}
	// Logging and debug settings
	EthStatsURLFlag = cli.StringFlag{
		Name:  "ethstats",
		Usage: "Reporting URL of a ethstats service (nodename:secret@host:port)",
	}
	FakePoWFlag = cli.BoolFlag{
		Name:  "fakepow",
		Usage: "Disables proof-of-work verification",
	}
	NoCompactionFlag = cli.BoolFlag{
		Name:  "nocompaction",
		Usage: "Disables db compaction after import",
	}
	// RPC settings
	IPCDisabledFlag = cli.BoolFlag{
		Name:  "ipcdisable",
		Usage: "Disable the IPC-RPC server",

		EnvVar: "IPC_DISABLE",
	}
	IPCPathFlag = DirectoryFlag{
		Name:  "ipcpath",
		Usage: "Filename for IPC socket/pipe within the datadir (explicit paths escape it)",
	}
	RPCEnabledFlag = cli.BoolFlag{
		Name:  "rpc",
		Usage: "Enable the HTTP-RPC server",

		EnvVar: "RPC_ENABLE",
	}
	RPCListenAddrFlag = cli.StringFlag{
		Name:  "rpcaddr",
		Usage: "HTTP-RPC server listening interface",
		Value: node.DefaultHTTPHost,

		EnvVar: "RPC_ADDR",
	}
	RPCPortFlag = cli.IntFlag{
		Name:  "rpcport",
		Usage: "HTTP-RPC server listening port",
		Value: node.DefaultHTTPPort,

		EnvVar: "RPC_PORT",
	}
	RPCCORSDomainFlag = cli.StringFlag{
		Name:  "rpccorsdomain",
		Usage: "Comma separated list of domains from which to accept cross origin requests (browser enforced)",
		Value: "",

		EnvVar: "RPC_CORS_DOMAIN",
	}
	RPCVirtualHostsFlag = cli.StringFlag{
		Name:  "rpcvhosts",
		Usage: "Comma separated list of virtual hostnames from which to accept requests (server enforced). Accepts '*' wildcard.",
		Value: strings.Join(node.DefaultConfig.HTTPVirtualHosts, ","),

		EnvVar: "RPC_VHOSTS",
	}
	RPCApiFlag = cli.StringFlag{
		Name:  "rpcapi",
		Usage: "API's offered over the HTTP-RPC interface",
		Value: "",

		EnvVar: "RPC_API",
	}
	WSEnabledFlag = cli.BoolFlag{
		Name:  "ws",
		Usage: "Enable the WS-RPC server",

		EnvVar: "WS",
	}
	WSListenAddrFlag = cli.StringFlag{
		Name:  "wsaddr",
		Usage: "WS-RPC server listening interface",
		Value: node.DefaultWSHost,

		EnvVar: "WS_ADDR",
	}
	WSPortFlag = cli.IntFlag{
		Name:  "wsport",
		Usage: "WS-RPC server listening port",
		Value: node.DefaultWSPort,

		EnvVar: "WS_PORT",
	}
	WSApiFlag = cli.StringFlag{
		Name:  "wsapi",
		Usage: "API's offered over the WS-RPC interface",
		Value: "",

		EnvVar: "WS_API",
	}
	WSAllowedOriginsFlag = cli.StringFlag{
		Name:  "wsorigins",
		Usage: "Origins from which to accept websockets requests",
		Value: "",

		EnvVar: "WS_ORIGINS",
	}
	GraphQLEnabledFlag = cli.BoolFlag{
		Name:  "graphql",
		Usage: "Enable the GraphQL server",
	}
	GraphQLListenAddrFlag = cli.StringFlag{
		Name:  "graphql.addr",
		Usage: "GraphQL server listening interface",
		Value: node.DefaultGraphQLHost,
	}
	GraphQLPortFlag = cli.IntFlag{
		Name:  "graphql.port",
		Usage: "GraphQL server listening port",
		Value: node.DefaultGraphQLPort,
	}
	GraphQLCORSDomainFlag = cli.StringFlag{
		Name:  "graphql.corsdomain",
		Usage: "Comma separated list of domains from which to accept cross origin requests (browser enforced)",
		Value: "",
	}
	GraphQLVirtualHostsFlag = cli.StringFlag{
		Name:  "graphql.vhosts",
		Usage: "Comma separated list of virtual hostnames from which to accept requests (server enforced). Accepts '*' wildcard.",
		Value: strings.Join(node.DefaultConfig.GraphQLVirtualHosts, ","),
	}
	ExecFlag = cli.StringFlag{
		Name:  "exec",
		Usage: "Execute JavaScript statement",
	}
	PreloadJSFlag = cli.StringFlag{
		Name:  "preload",
		Usage: "Comma separated list of JavaScript files to preload into the console",
	}

	// Network Settings
	MaxPeersFlag = cli.IntFlag{
		Name:  "maxpeers",
		Usage: "Maximum number of network peers (network disabled if set to 0)",
		Value: node.DefaultConfig.P2P.MaxPeers,
	}
	MaxPendingPeersFlag = cli.IntFlag{
		Name:  "maxpendpeers",
		Usage: "Maximum number of pending connection attempts (defaults used if set to 0)",
		Value: node.DefaultConfig.P2P.MaxPendingPeers,
	}
	ListenPortFlag = cli.IntFlag{
		Name:  "port",
		Usage: "Network listening port",
		Value: 30303,
	}
	BootnodesFlag = cli.StringFlag{
		Name:  "bootnodes",
		Usage: "Comma separated enode URLs for P2P discovery bootstrap (set v4+v5 instead for light servers)",
		Value: "",
	}
	BootnodesV4Flag = cli.StringFlag{
		Name:  "bootnodesv4",
		Usage: "Comma separated enode URLs for P2P v4 discovery bootstrap (light server, full nodes)",
		Value: "",
	}
	BootnodesV5Flag = cli.StringFlag{
		Name:  "bootnodesv5",
		Usage: "Comma separated enode URLs for P2P v5 discovery bootstrap (light server, light nodes)",
		Value: "",
	}
	NodeKeyFileFlag = cli.StringFlag{
		Name:  "nodekey",
		Usage: "P2P node key file",
	}
	NodeKeyHexFlag = cli.StringFlag{
		Name:  "nodekeyhex",
		Usage: "P2P node key as hex (for testing)",
	}
	NATFlag = cli.StringFlag{
		Name:  "nat",
		Usage: "NAT port mapping mechanism (any|none|upnp|pmp|extip:<IP>)",
		Value: "any",
	}
	NoDiscoverFlag = cli.BoolFlag{
		Name:  "nodiscover",
		Usage: "Disables the peer discovery mechanism (manual peer addition)",

		EnvVar: "NO_DISCOVER",
	}
	DiscoveryV5Flag = cli.BoolFlag{
		Name:  "v5disc",
		Usage: "Enables the experimental RLPx V5 (Topic Discovery) mechanism",
	}
	NetrestrictFlag = cli.StringFlag{
		Name:  "netrestrict",
		Usage: "Restricts network communication to the given IP networks (CIDR masks)",
	}

	// ATM the url is left to the user and deployment to
	JSpathFlag = cli.StringFlag{
		Name:  "jspath",
		Usage: "JavaScript root path for `loadScript`",
		Value: ".",
	}

	// Gas price oracle settings
	GpoBlocksFlag = cli.IntFlag{
		Name:  "gpoblocks",
		Usage: "Number of recent blocks to check for gas prices",
		Value: eth.DefaultConfig.GPO.Blocks,
	}
	GpoPercentileFlag = cli.IntFlag{
		Name:  "gpopercentile",
		Usage: "Suggested gas price is the given percentile of a set of recent transaction gas prices",
		Value: eth.DefaultConfig.GPO.Percentile,
	}
	WhisperEnabledFlag = cli.BoolFlag{
		Name:  "shh",
		Usage: "Enable Whisper",
	}
	WhisperMaxMessageSizeFlag = cli.IntFlag{
		Name:  "shh.maxmessagesize",
		Usage: "Max message size accepted",
		Value: int(whisper.DefaultMaxMessageSize),
	}
	WhisperMinPOWFlag = cli.Float64Flag{
		Name:  "shh.pow",
		Usage: "Minimum POW accepted",
		Value: whisper.DefaultMinimumPoW,
	}
	WhisperRestrictConnectionBetweenLightClientsFlag = cli.BoolFlag{
		Name:  "shh.restrict-light",
		Usage: "Restrict connection between two whisper light clients",
	}

	// Metrics flags
	MetricsEnabledFlag = cli.BoolFlag{
		Name:  "metrics",
		Usage: "Enable metrics collection and reporting",
	}
	MetricsEnabledExpensiveFlag = cli.BoolFlag{
		Name:  "metrics.expensive",
		Usage: "Enable expensive metrics collection and reporting",
	}
	MetricsEnableInfluxDBFlag = cli.BoolFlag{
		Name:  "metrics.influxdb",
		Usage: "Enable metrics export/push to an external InfluxDB database",
	}
	MetricsInfluxDBEndpointFlag = cli.StringFlag{
		Name:  "metrics.influxdb.endpoint",
		Usage: "InfluxDB API endpoint to report metrics to",
		Value: "http://localhost:8086",
	}
	MetricsInfluxDBDatabaseFlag = cli.StringFlag{
		Name:  "metrics.influxdb.database",
		Usage: "InfluxDB database name to push reported metrics to",
		Value: "geth",
	}
	MetricsInfluxDBUsernameFlag = cli.StringFlag{
		Name:  "metrics.influxdb.username",
		Usage: "Username to authorize access to the database",
		Value: "test",
	}
	MetricsInfluxDBPasswordFlag = cli.StringFlag{
		Name:  "metrics.influxdb.password",
		Usage: "Password to authorize access to the database",
		Value: "test",
	}
	// Tags are part of every measurement sent to InfluxDB. Queries on tags are faster in InfluxDB.
	// For example `host` tag could be used so that we can group all nodes and average a measurement
	// across all of them, but also so that we can select a specific node and inspect its measurements.
	// https://docs.influxdata.com/influxdb/v1.4/concepts/key_concepts/#tag-key
	MetricsInfluxDBTagsFlag = cli.StringFlag{
		Name:  "metrics.influxdb.tags",
		Usage: "Comma-separated InfluxDB tags (key/values) attached to all measurements",
		Value: "host=localhost",
	}

	EWASMInterpreterFlag = cli.StringFlag{
		Name:  "vm.ewasm",
		Usage: "External ewasm configuration (default = built-in interpreter)",
		Value: "",
	}
	EVMInterpreterFlag = cli.StringFlag{
		Name:  "vm.evm",
		Usage: "External EVM configuration (default = built-in interpreter)",
		Value: "",
	}
	Eth1SyncServiceEnable = cli.BoolFlag{
		Name:   "eth1.syncservice",
		Usage:  "Enable the sync service",
		EnvVar: "ETH1_SYNC_SERVICE_ENABLE",
	}
	Eth1CanonicalTransactionChainDeployHeightFlag = cli.StringFlag{
		Name:   "eth1.ctcdeploymentheight",
		Usage:  "Deployment of the canonical transaction chain",
		EnvVar: "ETH1_CTC_DEPLOYMENT_HEIGHT",
	}
	Eth1L1CrossDomainMessengerAddressFlag = cli.StringFlag{
		Name:   "eth1.l1crossdomainmessengeraddress",
		Usage:  "Deployment address of the L1 cross domain messenger",
		Value:  "0x0000000000000000000000000000000000000000",
		EnvVar: "ETH1_L1_CROSS_DOMAIN_MESSENGER_ADDRESS",
	}
	Eth1ETHGatewayAddressFlag = cli.StringFlag{
		Name:   "eth1.l1ethgatewayaddress",
		Usage:  "Deployment address of the Ethereum gateway",
		Value:  "0x0000000000000000000000000000000000000000",
		EnvVar: "ETH1_L1_ETH_GATEWAY_ADDRESS",
	}
	Eth1ChainIdFlag = cli.Uint64Flag{
		Name:   "eth1.chainid",
		Usage:  "Network identifier (integer, 1=Frontier, 2=Morden (disused), 3=Ropsten, 4=Rinkeby)",
		EnvVar: "ETH1_CHAINID",
	}
	RollupClientHttpFlag = cli.StringFlag{
		Name:   "rollup.clienthttp",
		Usage:  "HTTP endpoint for the rollup client",
		Value:  "http://localhost:7878",
		EnvVar: "ROLLUP_CLIENT_HTTP",
	}
	RollupPollIntervalFlag = cli.DurationFlag{
		Name:   "rollup.pollinterval",
		Usage:  "Interval for polling with the rollup http client",
		Value:  time.Second * 10,
		EnvVar: "ROLLUP_POLL_INTERVAL_FLAG",
	}
	RollupTimstampRefreshFlag = cli.DurationFlag{
		Name:   "rollup.timestamprefresh",
		Usage:  "Interval for refreshing the timestamp",
		Value:  time.Minute * 3,
		EnvVar: "ROLLUP_TIMESTAMP_REFRESH",
	}
	RollupBackendFlag = cli.StringFlag{
		Name:   "rollup.backend",
<<<<<<< HEAD
		Usage:  "Sync backend for verifiers (\"l1\" or \"l2\")",
=======
		Usage:  "Sync backend for verifiers (\"l1\" or \"l2\"), defaults to l1",
>>>>>>> c38ec873
		Value:  "l1",
		EnvVar: "ROLLUP_BACKEND",
	}
	// Flag to enable verifier mode
	RollupEnableVerifierFlag = cli.BoolFlag{
		Name:   "rollup.verifier",
		Usage:  "Enable the verifier",
		EnvVar: "ROLLUP_VERIFIER_ENABLE",
	}
	RollupAddressManagerOwnerAddressFlag = cli.StringFlag{
		Name:   "rollup.addressmanagerowneraddress",
		Usage:  "Owner address of the address manager",
		Value:  "0x0000000000000000000000000000000000000000",
		EnvVar: "ROLLUP_ADDRESS_MANAGER_OWNER_ADDRESS",
	}
	RollupStateDumpPathFlag = cli.StringFlag{
		Name:   "rollup.statedumppath",
		Usage:  "Path to the state dump",
		Value:  eth.DefaultConfig.Rollup.StateDumpPath,
		EnvVar: "ROLLUP_STATE_DUMP_PATH",
	}
	RollupDiffDbFlag = cli.Uint64Flag{
		Name:   "rollup.diffdbcache",
		Usage:  "Number of diffdb batch updates",
		Value:  eth.DefaultConfig.DiffDbCache,
		EnvVar: "ROLLUP_DIFFDB_CACHE",
	}
	RollupMaxCalldataSizeFlag = cli.IntFlag{
		Name:   "rollup.maxcalldatasize",
		Usage:  "Maximum allowed calldata size for Queue Origin Sequencer Txs",
		Value:  eth.DefaultConfig.Rollup.MaxCallDataSize,
		EnvVar: "ROLLUP_MAX_CALLDATA_SIZE",
	}
	RollupDataPriceFlag = BigFlag{
		Name:   "rollup.dataprice",
		Usage:  "The L1 calldata price to use for the sequencer fees",
		Value:  eth.DefaultConfig.Rollup.DataPrice,
		EnvVar: "ROLLUP_DATAPRICE",
	}
	RollupExecutionPriceFlag = BigFlag{
		Name:   "rollup.executionprice",
		Usage:  "The execution gas price to use for the sequencer fees",
		Value:  eth.DefaultConfig.Rollup.ExecutionPrice,
		EnvVar: "ROLLUP_EXECUTIONPRICE",
	}
)

// MakeDataDir retrieves the currently requested data directory, terminating
// if none (or the empty string) is specified. If the node is starting a testnet,
// the a subdirectory of the specified datadir will be used.
func MakeDataDir(ctx *cli.Context) string {
	if path := ctx.GlobalString(DataDirFlag.Name); path != "" {
		if ctx.GlobalBool(TestnetFlag.Name) {
			return filepath.Join(path, "testnet")
		}
		if ctx.GlobalBool(RinkebyFlag.Name) {
			return filepath.Join(path, "rinkeby")
		}
		if ctx.GlobalBool(GoerliFlag.Name) {
			return filepath.Join(path, "goerli")
		}
		return path
	}
	Fatalf("Cannot determine default data directory, please set manually (--datadir)")
	return ""
}

// setNodeKey creates a node key from set command line flags, either loading it
// from a file or as a specified hex value. If neither flags were provided, this
// method returns nil and an emphemeral key is to be generated.
func setNodeKey(ctx *cli.Context, cfg *p2p.Config) {
	var (
		hex  = ctx.GlobalString(NodeKeyHexFlag.Name)
		file = ctx.GlobalString(NodeKeyFileFlag.Name)
		key  *ecdsa.PrivateKey
		err  error
	)
	switch {
	case file != "" && hex != "":
		Fatalf("Options %q and %q are mutually exclusive", NodeKeyFileFlag.Name, NodeKeyHexFlag.Name)
	case file != "":
		if key, err = crypto.LoadECDSA(file); err != nil {
			Fatalf("Option %q: %v", NodeKeyFileFlag.Name, err)
		}
		cfg.PrivateKey = key
	case hex != "":
		if key, err = crypto.HexToECDSA(hex); err != nil {
			Fatalf("Option %q: %v", NodeKeyHexFlag.Name, err)
		}
		cfg.PrivateKey = key
	}
}

// setNodeUserIdent creates the user identifier from CLI flags.
func setNodeUserIdent(ctx *cli.Context, cfg *node.Config) {
	if identity := ctx.GlobalString(IdentityFlag.Name); len(identity) > 0 {
		cfg.UserIdent = identity
	}
}

// setBootstrapNodes creates a list of bootstrap nodes from the command line
// flags, reverting to pre-configured ones if none have been specified.
func setBootstrapNodes(ctx *cli.Context, cfg *p2p.Config) {
	urls := params.MainnetBootnodes
	switch {
	case ctx.GlobalIsSet(BootnodesFlag.Name) || ctx.GlobalIsSet(BootnodesV4Flag.Name):
		if ctx.GlobalIsSet(BootnodesV4Flag.Name) {
			urls = strings.Split(ctx.GlobalString(BootnodesV4Flag.Name), ",")
		} else {
			urls = strings.Split(ctx.GlobalString(BootnodesFlag.Name), ",")
		}
	case ctx.GlobalBool(TestnetFlag.Name):
		urls = params.TestnetBootnodes
	case ctx.GlobalBool(RinkebyFlag.Name):
		urls = params.RinkebyBootnodes
	case ctx.GlobalBool(GoerliFlag.Name):
		urls = params.GoerliBootnodes
	case cfg.BootstrapNodes != nil:
		return // already set, don't apply defaults.
	}

	cfg.BootstrapNodes = make([]*enode.Node, 0, len(urls))
	for _, url := range urls {
		if url != "" {
			node, err := enode.Parse(enode.ValidSchemes, url)
			if err != nil {
				log.Crit("Bootstrap URL invalid", "enode", url, "err", err)
				continue
			}
			cfg.BootstrapNodes = append(cfg.BootstrapNodes, node)
		}
	}
}

// setBootstrapNodesV5 creates a list of bootstrap nodes from the command line
// flags, reverting to pre-configured ones if none have been specified.
func setBootstrapNodesV5(ctx *cli.Context, cfg *p2p.Config) {
	urls := params.DiscoveryV5Bootnodes
	switch {
	case ctx.GlobalIsSet(BootnodesFlag.Name) || ctx.GlobalIsSet(BootnodesV5Flag.Name):
		if ctx.GlobalIsSet(BootnodesV5Flag.Name) {
			urls = strings.Split(ctx.GlobalString(BootnodesV5Flag.Name), ",")
		} else {
			urls = strings.Split(ctx.GlobalString(BootnodesFlag.Name), ",")
		}
	case ctx.GlobalBool(RinkebyFlag.Name):
		urls = params.RinkebyBootnodes
	case ctx.GlobalBool(GoerliFlag.Name):
		urls = params.GoerliBootnodes
	case cfg.BootstrapNodesV5 != nil:
		return // already set, don't apply defaults.
	}

	cfg.BootstrapNodesV5 = make([]*discv5.Node, 0, len(urls))
	for _, url := range urls {
		if url != "" {
			node, err := discv5.ParseNode(url)
			if err != nil {
				log.Error("Bootstrap URL invalid", "enode", url, "err", err)
				continue
			}
			cfg.BootstrapNodesV5 = append(cfg.BootstrapNodesV5, node)
		}
	}
}

// setListenAddress creates a TCP listening address string from set command
// line flags.
func setListenAddress(ctx *cli.Context, cfg *p2p.Config) {
	if ctx.GlobalIsSet(ListenPortFlag.Name) {
		cfg.ListenAddr = fmt.Sprintf(":%d", ctx.GlobalInt(ListenPortFlag.Name))
	}
}

// setNAT creates a port mapper from command line flags.
func setNAT(ctx *cli.Context, cfg *p2p.Config) {
	if ctx.GlobalIsSet(NATFlag.Name) {
		natif, err := nat.Parse(ctx.GlobalString(NATFlag.Name))
		if err != nil {
			Fatalf("Option %s: %v", NATFlag.Name, err)
		}
		cfg.NAT = natif
	}
}

// splitAndTrim splits input separated by a comma
// and trims excessive white space from the substrings.
func splitAndTrim(input string) []string {
	result := strings.Split(input, ",")
	for i, r := range result {
		result[i] = strings.TrimSpace(r)
	}
	return result
}

// setHTTP creates the HTTP RPC listener interface string from the set
// command line flags, returning empty if the HTTP endpoint is disabled.
func setHTTP(ctx *cli.Context, cfg *node.Config) {
	if ctx.GlobalBool(RPCEnabledFlag.Name) && cfg.HTTPHost == "" {
		cfg.HTTPHost = "127.0.0.1"
		if ctx.GlobalIsSet(RPCListenAddrFlag.Name) {
			cfg.HTTPHost = ctx.GlobalString(RPCListenAddrFlag.Name)
		}
	}
	if ctx.GlobalIsSet(RPCPortFlag.Name) {
		cfg.HTTPPort = ctx.GlobalInt(RPCPortFlag.Name)
	}
	if ctx.GlobalIsSet(RPCCORSDomainFlag.Name) {
		cfg.HTTPCors = splitAndTrim(ctx.GlobalString(RPCCORSDomainFlag.Name))
	}
	if ctx.GlobalIsSet(RPCApiFlag.Name) {
		cfg.HTTPModules = splitAndTrim(ctx.GlobalString(RPCApiFlag.Name))
	}
	if ctx.GlobalIsSet(RPCVirtualHostsFlag.Name) {
		cfg.HTTPVirtualHosts = splitAndTrim(ctx.GlobalString(RPCVirtualHostsFlag.Name))
	}
}

// setGraphQL creates the GraphQL listener interface string from the set
// command line flags, returning empty if the GraphQL endpoint is disabled.
func setGraphQL(ctx *cli.Context, cfg *node.Config) {
	if ctx.GlobalBool(GraphQLEnabledFlag.Name) && cfg.GraphQLHost == "" {
		cfg.GraphQLHost = "127.0.0.1"
		if ctx.GlobalIsSet(GraphQLListenAddrFlag.Name) {
			cfg.GraphQLHost = ctx.GlobalString(GraphQLListenAddrFlag.Name)
		}
	}
	cfg.GraphQLPort = ctx.GlobalInt(GraphQLPortFlag.Name)
	if ctx.GlobalIsSet(GraphQLCORSDomainFlag.Name) {
		cfg.GraphQLCors = splitAndTrim(ctx.GlobalString(GraphQLCORSDomainFlag.Name))
	}
	if ctx.GlobalIsSet(GraphQLVirtualHostsFlag.Name) {
		cfg.GraphQLVirtualHosts = splitAndTrim(ctx.GlobalString(GraphQLVirtualHostsFlag.Name))
	}
}

// setWS creates the WebSocket RPC listener interface string from the set
// command line flags, returning empty if the HTTP endpoint is disabled.
func setWS(ctx *cli.Context, cfg *node.Config) {
	if ctx.GlobalBool(WSEnabledFlag.Name) && cfg.WSHost == "" {
		cfg.WSHost = "127.0.0.1"
		if ctx.GlobalIsSet(WSListenAddrFlag.Name) {
			cfg.WSHost = ctx.GlobalString(WSListenAddrFlag.Name)
		}
	}
	if ctx.GlobalIsSet(WSPortFlag.Name) {
		cfg.WSPort = ctx.GlobalInt(WSPortFlag.Name)
	}
	if ctx.GlobalIsSet(WSAllowedOriginsFlag.Name) {
		cfg.WSOrigins = splitAndTrim(ctx.GlobalString(WSAllowedOriginsFlag.Name))
	}
	if ctx.GlobalIsSet(WSApiFlag.Name) {
		cfg.WSModules = splitAndTrim(ctx.GlobalString(WSApiFlag.Name))
	}
}

// setIPC creates an IPC path configuration from the set command line flags,
// returning an empty string if IPC was explicitly disabled, or the set path.
func setIPC(ctx *cli.Context, cfg *node.Config) {
	CheckExclusive(ctx, IPCDisabledFlag, IPCPathFlag)
	switch {
	case ctx.GlobalBool(IPCDisabledFlag.Name):
		cfg.IPCPath = ""
	case ctx.GlobalIsSet(IPCPathFlag.Name):
		cfg.IPCPath = ctx.GlobalString(IPCPathFlag.Name)
	}
}

// setEth1 configures the sync service
func setEth1(ctx *cli.Context, cfg *rollup.Config) {
	if ctx.GlobalIsSet(Eth1CanonicalTransactionChainDeployHeightFlag.Name) {
		height := ctx.GlobalUint64(Eth1CanonicalTransactionChainDeployHeightFlag.Name)
		cfg.CanonicalTransactionChainDeployHeight = new(big.Int).SetUint64(height)
	}
	if ctx.GlobalIsSet(Eth1L1CrossDomainMessengerAddressFlag.Name) {
		addr := ctx.GlobalString(Eth1L1CrossDomainMessengerAddressFlag.Name)
		cfg.L1CrossDomainMessengerAddress = common.HexToAddress(addr)
	}
	if ctx.GlobalIsSet(Eth1ETHGatewayAddressFlag.Name) {
		addr := ctx.GlobalString(Eth1ETHGatewayAddressFlag.Name)
		cfg.L1ETHGatewayAddress = common.HexToAddress(addr)
	}
	if ctx.GlobalIsSet(Eth1ChainIdFlag.Name) {
		cfg.Eth1ChainId = ctx.GlobalUint64(Eth1ChainIdFlag.Name)
	}
	if ctx.GlobalIsSet(Eth1SyncServiceEnable.Name) {
		cfg.Eth1SyncServiceEnable = ctx.GlobalBool(Eth1SyncServiceEnable.Name)
	}
	if ctx.GlobalIsSet(MinerGasTargetFlag.Name) {
		cfg.GasLimit = ctx.GlobalUint64(MinerGasTargetFlag.Name)
	}
}

func setRollup(ctx *cli.Context, cfg *rollup.Config) {
	if ctx.GlobalIsSet(RollupAddressManagerOwnerAddressFlag.Name) {
		addr := ctx.GlobalString(RollupAddressManagerOwnerAddressFlag.Name)
		cfg.AddressManagerOwnerAddress = common.HexToAddress(addr)
	}
	if ctx.GlobalIsSet(RollupEnableVerifierFlag.Name) {
		cfg.IsVerifier = true
	}
	if ctx.GlobalIsSet(RollupStateDumpPathFlag.Name) {
		cfg.StateDumpPath = ctx.GlobalString(RollupStateDumpPathFlag.Name)
	} else {
		cfg.StateDumpPath = eth.DefaultConfig.Rollup.StateDumpPath
	}
	if ctx.GlobalIsSet(RollupMaxCalldataSizeFlag.Name) {
		cfg.MaxCallDataSize = ctx.GlobalInt(RollupMaxCalldataSizeFlag.Name)
	}
	if ctx.GlobalIsSet(RollupClientHttpFlag.Name) {
		cfg.RollupClientHttp = ctx.GlobalString(RollupClientHttpFlag.Name)
	}
	if ctx.GlobalIsSet(RollupPollIntervalFlag.Name) {
		cfg.PollInterval = ctx.GlobalDuration(RollupPollIntervalFlag.Name)
	}
	if ctx.GlobalIsSet(RollupTimstampRefreshFlag.Name) {
		cfg.TimestampRefreshThreshold = ctx.GlobalDuration(RollupTimstampRefreshFlag.Name)
	}
	if ctx.GlobalIsSet(RollupDataPriceFlag.Name) {
		cfg.DataPrice = GlobalBig(ctx, RollupDataPriceFlag.Name)
	}
	if ctx.GlobalIsSet(RollupExecutionPriceFlag.Name) {
		cfg.ExecutionPrice = GlobalBig(ctx, RollupExecutionPriceFlag.Name)
	}
	if ctx.GlobalIsSet(RollupBackendFlag.Name) {
		val := ctx.GlobalString(RollupBackendFlag.Name)
		backend, err := rollup.NewBackend(val)
		if err != nil {
			log.Error("Configured with unknown sync backend, defaulting to l1", "backend", val)
			backend, _ = rollup.NewBackend("l1")
		}
		cfg.Backend = backend
	}
	if ctx.GlobalIsSet(RollupBackendFlag.Name) {
		val := ctx.GlobalString(RollupBackendFlag.Name)
		backend, err := rollup.NewBackend(val)
		if err != nil {
			log.Error("Configured with unknown sync backend, defaulting to l1", "backend", val)
			backend, _ = rollup.NewBackend("l1")
		}
		cfg.Backend = backend
	}
}

// setLes configures the les server and ultra light client settings from the command line flags.
func setLes(ctx *cli.Context, cfg *eth.Config) {
	if ctx.GlobalIsSet(LightLegacyServFlag.Name) {
		cfg.LightServ = ctx.GlobalInt(LightLegacyServFlag.Name)
	}
	if ctx.GlobalIsSet(LightServeFlag.Name) {
		cfg.LightServ = ctx.GlobalInt(LightServeFlag.Name)
	}
	if ctx.GlobalIsSet(LightIngressFlag.Name) {
		cfg.LightIngress = ctx.GlobalInt(LightIngressFlag.Name)
	}
	if ctx.GlobalIsSet(LightEgressFlag.Name) {
		cfg.LightEgress = ctx.GlobalInt(LightEgressFlag.Name)
	}
	if ctx.GlobalIsSet(LightLegacyPeersFlag.Name) {
		cfg.LightPeers = ctx.GlobalInt(LightLegacyPeersFlag.Name)
	}
	if ctx.GlobalIsSet(LightMaxPeersFlag.Name) {
		cfg.LightPeers = ctx.GlobalInt(LightMaxPeersFlag.Name)
	}
	if ctx.GlobalIsSet(UltraLightServersFlag.Name) {
		cfg.UltraLightServers = strings.Split(ctx.GlobalString(UltraLightServersFlag.Name), ",")
	}
	if ctx.GlobalIsSet(UltraLightFractionFlag.Name) {
		cfg.UltraLightFraction = ctx.GlobalInt(UltraLightFractionFlag.Name)
	}
	if cfg.UltraLightFraction <= 0 && cfg.UltraLightFraction > 100 {
		log.Error("Ultra light fraction is invalid", "had", cfg.UltraLightFraction, "updated", eth.DefaultConfig.UltraLightFraction)
		cfg.UltraLightFraction = eth.DefaultConfig.UltraLightFraction
	}
	if ctx.GlobalIsSet(UltraLightOnlyAnnounceFlag.Name) {
		cfg.UltraLightOnlyAnnounce = ctx.GlobalBool(UltraLightOnlyAnnounceFlag.Name)
	}
}

// makeDatabaseHandles raises out the number of allowed file handles per process
// for Geth and returns half of the allowance to assign to the database.
func makeDatabaseHandles() int {
	limit, err := fdlimit.Maximum()
	if err != nil {
		Fatalf("Failed to retrieve file descriptor allowance: %v", err)
	}
	raised, err := fdlimit.Raise(uint64(limit))
	if err != nil {
		Fatalf("Failed to raise file descriptor allowance: %v", err)
	}
	return int(raised / 2) // Leave half for networking and other stuff
}

// MakeAddress converts an account specified directly as a hex encoded string or
// a key index in the key store to an internal account representation.
func MakeAddress(ks *keystore.KeyStore, account string) (accounts.Account, error) {
	// If the specified account is a valid address, return it
	if common.IsHexAddress(account) {
		return accounts.Account{Address: common.HexToAddress(account)}, nil
	}
	// Otherwise try to interpret the account as a keystore index
	index, err := strconv.Atoi(account)
	if err != nil || index < 0 {
		return accounts.Account{}, fmt.Errorf("invalid account address or index %q", account)
	}
	log.Warn("-------------------------------------------------------------------")
	log.Warn("Referring to accounts by order in the keystore folder is dangerous!")
	log.Warn("This functionality is deprecated and will be removed in the future!")
	log.Warn("Please use explicit addresses! (can search via `geth account list`)")
	log.Warn("-------------------------------------------------------------------")

	accs := ks.Accounts()
	if len(accs) <= index {
		return accounts.Account{}, fmt.Errorf("index %d higher than number of accounts %d", index, len(accs))
	}
	return accs[index], nil
}

// setEtherbase retrieves the etherbase either from the directly specified
// command line flags or from the keystore if CLI indexed.
func setEtherbase(ctx *cli.Context, ks *keystore.KeyStore, cfg *eth.Config) {
	// Extract the current etherbase, new flag overriding legacy one
	var etherbase string
	if ctx.GlobalIsSet(MinerLegacyEtherbaseFlag.Name) {
		etherbase = ctx.GlobalString(MinerLegacyEtherbaseFlag.Name)
	}
	if ctx.GlobalIsSet(MinerEtherbaseFlag.Name) {
		etherbase = ctx.GlobalString(MinerEtherbaseFlag.Name)
	}
	// Convert the etherbase into an address and configure it
	if etherbase != "" {
		if ks != nil {
			account, err := MakeAddress(ks, etherbase)
			if err != nil {
				Fatalf("Invalid miner etherbase: %v", err)
			}
			cfg.Miner.Etherbase = account.Address
		} else {
			Fatalf("No etherbase configured")
		}
	}
}

// MakePasswordList reads password lines from the file specified by the global --password flag.
func MakePasswordList(ctx *cli.Context) []string {
	path := ctx.GlobalString(PasswordFileFlag.Name)
	if path == "" {
		return nil
	}
	text, err := ioutil.ReadFile(path)
	if err != nil {
		Fatalf("Failed to read password file: %v", err)
	}
	lines := strings.Split(string(text), "\n")
	// Sanitise DOS line endings.
	for i := range lines {
		lines[i] = strings.TrimRight(lines[i], "\r")
	}
	return lines
}

func SetP2PConfig(ctx *cli.Context, cfg *p2p.Config) {
	setNodeKey(ctx, cfg)
	setNAT(ctx, cfg)
	setListenAddress(ctx, cfg)
	setBootstrapNodes(ctx, cfg)
	setBootstrapNodesV5(ctx, cfg)

	lightClient := ctx.GlobalString(SyncModeFlag.Name) == "light"
	lightServer := (ctx.GlobalInt(LightLegacyServFlag.Name) != 0 || ctx.GlobalInt(LightServeFlag.Name) != 0)

	lightPeers := ctx.GlobalInt(LightLegacyPeersFlag.Name)
	if ctx.GlobalIsSet(LightMaxPeersFlag.Name) {
		lightPeers = ctx.GlobalInt(LightMaxPeersFlag.Name)
	}
	if lightClient && !ctx.GlobalIsSet(LightLegacyPeersFlag.Name) && !ctx.GlobalIsSet(LightMaxPeersFlag.Name) {
		// dynamic default - for clients we use 1/10th of the default for servers
		lightPeers /= 10
	}

	if ctx.GlobalIsSet(MaxPeersFlag.Name) {
		cfg.MaxPeers = ctx.GlobalInt(MaxPeersFlag.Name)
		if lightServer && !ctx.GlobalIsSet(LightLegacyPeersFlag.Name) && !ctx.GlobalIsSet(LightMaxPeersFlag.Name) {
			cfg.MaxPeers += lightPeers
		}
	} else {
		if lightServer {
			cfg.MaxPeers += lightPeers
		}
		if lightClient && (ctx.GlobalIsSet(LightLegacyPeersFlag.Name) || ctx.GlobalIsSet(LightMaxPeersFlag.Name)) && cfg.MaxPeers < lightPeers {
			cfg.MaxPeers = lightPeers
		}
	}
	if !(lightClient || lightServer) {
		lightPeers = 0
	}
	ethPeers := cfg.MaxPeers - lightPeers
	if lightClient {
		ethPeers = 0
	}
	log.Info("Maximum peer count", "ETH", ethPeers, "LES", lightPeers, "total", cfg.MaxPeers)

	if ctx.GlobalIsSet(MaxPendingPeersFlag.Name) {
		cfg.MaxPendingPeers = ctx.GlobalInt(MaxPendingPeersFlag.Name)
	}
	if ctx.GlobalIsSet(NoDiscoverFlag.Name) || lightClient {
		cfg.NoDiscovery = true
	}

	// if we're running a light client or server, force enable the v5 peer discovery
	// unless it is explicitly disabled with --nodiscover note that explicitly specifying
	// --v5disc overrides --nodiscover, in which case the later only disables v4 discovery
	forceV5Discovery := (lightClient || lightServer) && !ctx.GlobalBool(NoDiscoverFlag.Name)
	if ctx.GlobalIsSet(DiscoveryV5Flag.Name) {
		cfg.DiscoveryV5 = ctx.GlobalBool(DiscoveryV5Flag.Name)
	} else if forceV5Discovery {
		cfg.DiscoveryV5 = true
	}

	if netrestrict := ctx.GlobalString(NetrestrictFlag.Name); netrestrict != "" {
		list, err := netutil.ParseNetlist(netrestrict)
		if err != nil {
			Fatalf("Option %q: %v", NetrestrictFlag.Name, err)
		}
		cfg.NetRestrict = list
	}

	if ctx.GlobalBool(DeveloperFlag.Name) {
		// --dev mode can't use p2p networking.
		cfg.MaxPeers = 0
		cfg.ListenAddr = ":0"
		cfg.NoDiscovery = true
		cfg.DiscoveryV5 = false
	}
}

// SetNodeConfig applies node-related command line flags to the config.
func SetNodeConfig(ctx *cli.Context, cfg *node.Config) {
	SetP2PConfig(ctx, &cfg.P2P)
	setIPC(ctx, cfg)
	setHTTP(ctx, cfg)
	setGraphQL(ctx, cfg)
	setWS(ctx, cfg)
	setNodeUserIdent(ctx, cfg)
	setDataDir(ctx, cfg)
	setSmartCard(ctx, cfg)

	if ctx.GlobalIsSet(ExternalSignerFlag.Name) {
		cfg.ExternalSigner = ctx.GlobalString(ExternalSignerFlag.Name)
	}

	if ctx.GlobalIsSet(KeyStoreDirFlag.Name) {
		cfg.KeyStoreDir = ctx.GlobalString(KeyStoreDirFlag.Name)
	}
	if ctx.GlobalIsSet(LightKDFFlag.Name) {
		cfg.UseLightweightKDF = ctx.GlobalBool(LightKDFFlag.Name)
	}
	if ctx.GlobalIsSet(NoUSBFlag.Name) {
		cfg.NoUSB = ctx.GlobalBool(NoUSBFlag.Name)
	}
	if ctx.GlobalIsSet(InsecureUnlockAllowedFlag.Name) {
		cfg.InsecureUnlockAllowed = ctx.GlobalBool(InsecureUnlockAllowedFlag.Name)
	}
}

func setSmartCard(ctx *cli.Context, cfg *node.Config) {
	// Skip enabling smartcards if no path is set
	path := ctx.GlobalString(SmartCardDaemonPathFlag.Name)
	if path == "" {
		return
	}
	// Sanity check that the smartcard path is valid
	fi, err := os.Stat(path)
	if err != nil {
		log.Info("Smartcard socket not found, disabling", "err", err)
		return
	}
	if fi.Mode()&os.ModeType != os.ModeSocket {
		log.Error("Invalid smartcard daemon path", "path", path, "type", fi.Mode().String())
		return
	}
	// Smartcard daemon path exists and is a socket, enable it
	cfg.SmartCardDaemonPath = path
}

func setDataDir(ctx *cli.Context, cfg *node.Config) {
	switch {
	case ctx.GlobalIsSet(DataDirFlag.Name):
		cfg.DataDir = ctx.GlobalString(DataDirFlag.Name)
	case ctx.GlobalBool(DeveloperFlag.Name):
		cfg.DataDir = "" // unless explicitly requested, use memory databases
	case ctx.GlobalBool(TestnetFlag.Name) && cfg.DataDir == node.DefaultDataDir():
		cfg.DataDir = filepath.Join(node.DefaultDataDir(), "testnet")
	case ctx.GlobalBool(RinkebyFlag.Name) && cfg.DataDir == node.DefaultDataDir():
		cfg.DataDir = filepath.Join(node.DefaultDataDir(), "rinkeby")
	case ctx.GlobalBool(GoerliFlag.Name) && cfg.DataDir == node.DefaultDataDir():
		cfg.DataDir = filepath.Join(node.DefaultDataDir(), "goerli")
	}
}

func setGPO(ctx *cli.Context, cfg *gasprice.Config) {
	if ctx.GlobalIsSet(GpoBlocksFlag.Name) {
		cfg.Blocks = ctx.GlobalInt(GpoBlocksFlag.Name)
	}
	if ctx.GlobalIsSet(GpoPercentileFlag.Name) {
		cfg.Percentile = ctx.GlobalInt(GpoPercentileFlag.Name)
	}
}

func setTxPool(ctx *cli.Context, cfg *core.TxPoolConfig) {
	if ctx.GlobalIsSet(TxPoolLocalsFlag.Name) {
		locals := strings.Split(ctx.GlobalString(TxPoolLocalsFlag.Name), ",")
		for _, account := range locals {
			if trimmed := strings.TrimSpace(account); !common.IsHexAddress(trimmed) {
				Fatalf("Invalid account in --txpool.locals: %s", trimmed)
			} else {
				cfg.Locals = append(cfg.Locals, common.HexToAddress(account))
			}
		}
	}
	if ctx.GlobalIsSet(TxPoolNoLocalsFlag.Name) {
		cfg.NoLocals = ctx.GlobalBool(TxPoolNoLocalsFlag.Name)
	}
	if ctx.GlobalIsSet(TxPoolJournalFlag.Name) {
		cfg.Journal = ctx.GlobalString(TxPoolJournalFlag.Name)
	}
	if ctx.GlobalIsSet(TxPoolRejournalFlag.Name) {
		cfg.Rejournal = ctx.GlobalDuration(TxPoolRejournalFlag.Name)
	}
	if ctx.GlobalIsSet(TxPoolPriceLimitFlag.Name) {
		cfg.PriceLimit = ctx.GlobalUint64(TxPoolPriceLimitFlag.Name)
	}
	if ctx.GlobalIsSet(TxPoolPriceBumpFlag.Name) {
		cfg.PriceBump = ctx.GlobalUint64(TxPoolPriceBumpFlag.Name)
	}
	if ctx.GlobalIsSet(TxPoolAccountSlotsFlag.Name) {
		cfg.AccountSlots = ctx.GlobalUint64(TxPoolAccountSlotsFlag.Name)
	}
	if ctx.GlobalIsSet(TxPoolGlobalSlotsFlag.Name) {
		cfg.GlobalSlots = ctx.GlobalUint64(TxPoolGlobalSlotsFlag.Name)
	}
	if ctx.GlobalIsSet(TxPoolAccountQueueFlag.Name) {
		cfg.AccountQueue = ctx.GlobalUint64(TxPoolAccountQueueFlag.Name)
	}
	if ctx.GlobalIsSet(TxPoolGlobalQueueFlag.Name) {
		cfg.GlobalQueue = ctx.GlobalUint64(TxPoolGlobalQueueFlag.Name)
	}
	if ctx.GlobalIsSet(TxPoolLifetimeFlag.Name) {
		cfg.Lifetime = ctx.GlobalDuration(TxPoolLifetimeFlag.Name)
	}
}

func setEthash(ctx *cli.Context, cfg *eth.Config) {
	if ctx.GlobalIsSet(EthashCacheDirFlag.Name) {
		cfg.Ethash.CacheDir = ctx.GlobalString(EthashCacheDirFlag.Name)
	}
	if ctx.GlobalIsSet(EthashDatasetDirFlag.Name) {
		cfg.Ethash.DatasetDir = ctx.GlobalString(EthashDatasetDirFlag.Name)
	}
	if ctx.GlobalIsSet(EthashCachesInMemoryFlag.Name) {
		cfg.Ethash.CachesInMem = ctx.GlobalInt(EthashCachesInMemoryFlag.Name)
	}
	if ctx.GlobalIsSet(EthashCachesOnDiskFlag.Name) {
		cfg.Ethash.CachesOnDisk = ctx.GlobalInt(EthashCachesOnDiskFlag.Name)
	}
	if ctx.GlobalIsSet(EthashDatasetsInMemoryFlag.Name) {
		cfg.Ethash.DatasetsInMem = ctx.GlobalInt(EthashDatasetsInMemoryFlag.Name)
	}
	if ctx.GlobalIsSet(EthashDatasetsOnDiskFlag.Name) {
		cfg.Ethash.DatasetsOnDisk = ctx.GlobalInt(EthashDatasetsOnDiskFlag.Name)
	}
}

func setMiner(ctx *cli.Context, cfg *miner.Config) {
	if ctx.GlobalIsSet(MinerNotifyFlag.Name) {
		cfg.Notify = strings.Split(ctx.GlobalString(MinerNotifyFlag.Name), ",")
	}
	if ctx.GlobalIsSet(MinerLegacyExtraDataFlag.Name) {
		cfg.ExtraData = []byte(ctx.GlobalString(MinerLegacyExtraDataFlag.Name))
	}
	if ctx.GlobalIsSet(MinerExtraDataFlag.Name) {
		cfg.ExtraData = []byte(ctx.GlobalString(MinerExtraDataFlag.Name))
	}
	if ctx.GlobalIsSet(MinerLegacyGasTargetFlag.Name) {
		cfg.GasFloor = ctx.GlobalUint64(MinerLegacyGasTargetFlag.Name)
	}
	if ctx.GlobalIsSet(MinerGasTargetFlag.Name) {
		cfg.GasFloor = ctx.GlobalUint64(MinerGasTargetFlag.Name)
	}
	if ctx.GlobalIsSet(MinerGasLimitFlag.Name) {
		cfg.GasCeil = ctx.GlobalUint64(MinerGasLimitFlag.Name)
	}
	if ctx.GlobalIsSet(MinerLegacyGasPriceFlag.Name) {
		cfg.GasPrice = GlobalBig(ctx, MinerLegacyGasPriceFlag.Name)
	}
	if ctx.GlobalIsSet(MinerGasPriceFlag.Name) {
		cfg.GasPrice = GlobalBig(ctx, MinerGasPriceFlag.Name)
	}
	if ctx.GlobalIsSet(MinerRecommitIntervalFlag.Name) {
		cfg.Recommit = ctx.Duration(MinerRecommitIntervalFlag.Name)
	}
	if ctx.GlobalIsSet(MinerNoVerfiyFlag.Name) {
		cfg.Noverify = ctx.Bool(MinerNoVerfiyFlag.Name)
	}
}

func setWhitelist(ctx *cli.Context, cfg *eth.Config) {
	whitelist := ctx.GlobalString(WhitelistFlag.Name)
	if whitelist == "" {
		return
	}
	cfg.Whitelist = make(map[uint64]common.Hash)
	for _, entry := range strings.Split(whitelist, ",") {
		parts := strings.Split(entry, "=")
		if len(parts) != 2 {
			Fatalf("Invalid whitelist entry: %s", entry)
		}
		number, err := strconv.ParseUint(parts[0], 0, 64)
		if err != nil {
			Fatalf("Invalid whitelist block number %s: %v", parts[0], err)
		}
		var hash common.Hash
		if err = hash.UnmarshalText([]byte(parts[1])); err != nil {
			Fatalf("Invalid whitelist hash %s: %v", parts[1], err)
		}
		cfg.Whitelist[number] = hash
	}
}

// CheckExclusive verifies that only a single instance of the provided flags was
// set by the user. Each flag might optionally be followed by a string type to
// specialize it further.
func CheckExclusive(ctx *cli.Context, args ...interface{}) {
	set := make([]string, 0, 1)
	for i := 0; i < len(args); i++ {
		// Make sure the next argument is a flag and skip if not set
		flag, ok := args[i].(cli.Flag)
		if !ok {
			panic(fmt.Sprintf("invalid argument, not cli.Flag type: %T", args[i]))
		}
		// Check if next arg extends current and expand its name if so
		name := flag.GetName()

		if i+1 < len(args) {
			switch option := args[i+1].(type) {
			case string:
				// Extended flag check, make sure value set doesn't conflict with passed in option
				if ctx.GlobalString(flag.GetName()) == option {
					name += "=" + option
					set = append(set, "--"+name)
				}
				// shift arguments and continue
				i++
				continue

			case cli.Flag:
			default:
				panic(fmt.Sprintf("invalid argument, not cli.Flag or string extension: %T", args[i+1]))
			}
		}
		// Mark the flag if it's set
		if ctx.GlobalIsSet(flag.GetName()) {
			set = append(set, "--"+name)
		}
	}
	if len(set) > 1 {
		Fatalf("Flags %v can't be used at the same time", strings.Join(set, ", "))
	}
}

// SetShhConfig applies shh-related command line flags to the config.
func SetShhConfig(ctx *cli.Context, stack *node.Node, cfg *whisper.Config) {
	if ctx.GlobalIsSet(WhisperMaxMessageSizeFlag.Name) {
		cfg.MaxMessageSize = uint32(ctx.GlobalUint(WhisperMaxMessageSizeFlag.Name))
	}
	if ctx.GlobalIsSet(WhisperMinPOWFlag.Name) {
		cfg.MinimumAcceptedPOW = ctx.GlobalFloat64(WhisperMinPOWFlag.Name)
	}
	if ctx.GlobalIsSet(WhisperRestrictConnectionBetweenLightClientsFlag.Name) {
		cfg.RestrictConnectionBetweenLightClients = true
	}
}

// SetEthConfig applies eth-related command line flags to the config.
func SetEthConfig(ctx *cli.Context, stack *node.Node, cfg *eth.Config) {
	// Avoid conflicting network flags
	CheckExclusive(ctx, DeveloperFlag, TestnetFlag, RinkebyFlag, GoerliFlag)
	CheckExclusive(ctx, LightLegacyServFlag, LightServeFlag, SyncModeFlag, "light")
	CheckExclusive(ctx, DeveloperFlag, ExternalSignerFlag) // Can't use both ephemeral unlocked and external signer

	var ks *keystore.KeyStore
	if keystores := stack.AccountManager().Backends(keystore.KeyStoreType); len(keystores) > 0 {
		ks = keystores[0].(*keystore.KeyStore)
	}
	setEtherbase(ctx, ks, cfg)
	setGPO(ctx, &cfg.GPO)
	setTxPool(ctx, &cfg.TxPool)
	setEthash(ctx, cfg)
	setMiner(ctx, &cfg.Miner)
	setWhitelist(ctx, cfg)
	setLes(ctx, cfg)
	setEth1(ctx, &cfg.Rollup)
	setRollup(ctx, &cfg.Rollup)

	if ctx.GlobalIsSet(RollupDiffDbFlag.Name) {
		cfg.DiffDbCache = ctx.GlobalUint64(RollupDiffDbFlag.Name)
	}
	if ctx.GlobalIsSet(SyncModeFlag.Name) {
		cfg.SyncMode = *GlobalTextMarshaler(ctx, SyncModeFlag.Name).(*downloader.SyncMode)
	}
	if ctx.GlobalIsSet(NetworkIdFlag.Name) {
		cfg.NetworkId = ctx.GlobalUint64(NetworkIdFlag.Name)
	}
	if ctx.GlobalIsSet(CacheFlag.Name) || ctx.GlobalIsSet(CacheDatabaseFlag.Name) {
		cfg.DatabaseCache = ctx.GlobalInt(CacheFlag.Name) * ctx.GlobalInt(CacheDatabaseFlag.Name) / 100
	}
	cfg.DatabaseHandles = makeDatabaseHandles()
	if ctx.GlobalIsSet(AncientFlag.Name) {
		cfg.DatabaseFreezer = ctx.GlobalString(AncientFlag.Name)
	}

	if gcmode := ctx.GlobalString(GCModeFlag.Name); gcmode != "full" && gcmode != "archive" {
		Fatalf("--%s must be either 'full' or 'archive'", GCModeFlag.Name)
	}
	if ctx.GlobalIsSet(GCModeFlag.Name) {
		cfg.NoPruning = ctx.GlobalString(GCModeFlag.Name) == "archive"
	}
	if ctx.GlobalIsSet(CacheNoPrefetchFlag.Name) {
		cfg.NoPrefetch = ctx.GlobalBool(CacheNoPrefetchFlag.Name)
	}
	if ctx.GlobalIsSet(CacheFlag.Name) || ctx.GlobalIsSet(CacheTrieFlag.Name) {
		cfg.TrieCleanCache = ctx.GlobalInt(CacheFlag.Name) * ctx.GlobalInt(CacheTrieFlag.Name) / 100
	}
	if ctx.GlobalIsSet(CacheFlag.Name) || ctx.GlobalIsSet(CacheGCFlag.Name) {
		cfg.TrieDirtyCache = ctx.GlobalInt(CacheFlag.Name) * ctx.GlobalInt(CacheGCFlag.Name) / 100
	}
	if ctx.GlobalIsSet(DocRootFlag.Name) {
		cfg.DocRoot = ctx.GlobalString(DocRootFlag.Name)
	}
	if ctx.GlobalIsSet(VMEnableDebugFlag.Name) {
		// TODO(fjl): force-enable this in --dev mode
		cfg.EnablePreimageRecording = ctx.GlobalBool(VMEnableDebugFlag.Name)
	}

	if ctx.GlobalIsSet(EWASMInterpreterFlag.Name) {
		cfg.EWASMInterpreter = ctx.GlobalString(EWASMInterpreterFlag.Name)
	}

	if ctx.GlobalIsSet(EVMInterpreterFlag.Name) {
		cfg.EVMInterpreter = ctx.GlobalString(EVMInterpreterFlag.Name)
	}
	if ctx.GlobalIsSet(RPCGlobalGasCap.Name) {
		cfg.RPCGasCap = new(big.Int).SetUint64(ctx.GlobalUint64(RPCGlobalGasCap.Name))
	}

	// Override any default configs for hard coded networks.
	switch {
	case ctx.GlobalBool(TestnetFlag.Name):
		if !ctx.GlobalIsSet(NetworkIdFlag.Name) {
			cfg.NetworkId = 3
		}
		cfg.Genesis = core.DefaultTestnetGenesisBlock()
	case ctx.GlobalBool(RinkebyFlag.Name):
		if !ctx.GlobalIsSet(NetworkIdFlag.Name) {
			cfg.NetworkId = 4
		}
		cfg.Genesis = core.DefaultRinkebyGenesisBlock()
	case ctx.GlobalBool(GoerliFlag.Name):
		if !ctx.GlobalIsSet(NetworkIdFlag.Name) {
			cfg.NetworkId = 5
		}
		cfg.Genesis = core.DefaultGoerliGenesisBlock()
	case ctx.GlobalBool(DeveloperFlag.Name):
		if !ctx.GlobalIsSet(NetworkIdFlag.Name) {
			cfg.NetworkId = 1337
		}
		// Create new developer account or reuse existing one
		var (
			developer accounts.Account
			err       error
		)
		if accs := ks.Accounts(); len(accs) > 0 {
			developer = ks.Accounts()[0]
		} else {
			developer, err = ks.NewAccount("")
			if err != nil {
				Fatalf("Failed to create developer account: %v", err)
			}
		}
		if err := ks.Unlock(developer, ""); err != nil {
			Fatalf("Failed to unlock developer account: %v", err)
		}
		log.Info("Using developer account", "address", developer.Address)

		// Allow for a configurable chain id
		var chainID *big.Int
		if ctx.GlobalIsSet(ChainIdFlag.Name) {
			id := ctx.GlobalUint64(ChainIdFlag.Name)
			chainID = new(big.Int).SetUint64(id)
		}

		gasLimit := cfg.Rollup.GasLimit
		if gasLimit == 0 {
			gasLimit = params.GenesisGasLimit
		}
		xdomainAddress := cfg.Rollup.L1CrossDomainMessengerAddress
		addrManagerOwnerAddress := cfg.Rollup.AddressManagerOwnerAddress
		l1ETHGatewayAddress := cfg.Rollup.L1ETHGatewayAddress
		stateDumpPath := cfg.Rollup.StateDumpPath
		cfg.Genesis = core.DeveloperGenesisBlock(uint64(ctx.GlobalInt(DeveloperPeriodFlag.Name)), developer.Address, xdomainAddress, l1ETHGatewayAddress, addrManagerOwnerAddress, stateDumpPath, chainID, gasLimit)
		if !ctx.GlobalIsSet(MinerGasPriceFlag.Name) && !ctx.GlobalIsSet(MinerLegacyGasPriceFlag.Name) {
			cfg.Miner.GasPrice = big.NewInt(1)
		}
	}
}

// RegisterEthService adds an Ethereum client to the stack.
func RegisterEthService(stack *node.Node, cfg *eth.Config) {
	var err error
	if cfg.SyncMode == downloader.LightSync {
		err = stack.Register(func(ctx *node.ServiceContext) (node.Service, error) {
			return les.New(ctx, cfg)
		})
	} else {
		err = stack.Register(func(ctx *node.ServiceContext) (node.Service, error) {
			fullNode, err := eth.New(ctx, cfg)
			if fullNode != nil && cfg.LightServ > 0 {
				ls, _ := les.NewLesServer(fullNode, cfg)
				fullNode.AddLesServer(ls)
			}
			return fullNode, err
		})
	}
	if err != nil {
		Fatalf("Failed to register the Ethereum service: %v", err)
	}
}

// RegisterShhService configures Whisper and adds it to the given node.
func RegisterShhService(stack *node.Node, cfg *whisper.Config) {
	if err := stack.Register(func(n *node.ServiceContext) (node.Service, error) {
		return whisper.New(cfg), nil
	}); err != nil {
		Fatalf("Failed to register the Whisper service: %v", err)
	}
}

// RegisterEthStatsService configures the Ethereum Stats daemon and adds it to
// the given node.
func RegisterEthStatsService(stack *node.Node, url string) {
	if err := stack.Register(func(ctx *node.ServiceContext) (node.Service, error) {
		// Retrieve both eth and les services
		var ethServ *eth.Ethereum
		ctx.Service(&ethServ)

		var lesServ *les.LightEthereum
		ctx.Service(&lesServ)

		// Let ethstats use whichever is not nil
		return ethstats.New(url, ethServ, lesServ)
	}); err != nil {
		Fatalf("Failed to register the Ethereum Stats service: %v", err)
	}
}

// RegisterGraphQLService is a utility function to construct a new service and register it against a node.
func RegisterGraphQLService(stack *node.Node, endpoint string, cors, vhosts []string, timeouts rpc.HTTPTimeouts) {
	if err := stack.Register(func(ctx *node.ServiceContext) (node.Service, error) {
		// Try to construct the GraphQL service backed by a full node
		var ethServ *eth.Ethereum
		if err := ctx.Service(&ethServ); err == nil {
			return graphql.New(ethServ.APIBackend, endpoint, cors, vhosts, timeouts)
		}
		// Try to construct the GraphQL service backed by a light node
		var lesServ *les.LightEthereum
		if err := ctx.Service(&lesServ); err == nil {
			return graphql.New(lesServ.ApiBackend, endpoint, cors, vhosts, timeouts)
		}
		// Well, this should not have happened, bail out
		return nil, errors.New("no Ethereum service")
	}); err != nil {
		Fatalf("Failed to register the GraphQL service: %v", err)
	}
}

func SetupMetrics(ctx *cli.Context) {
	if metrics.Enabled {
		log.Info("Enabling metrics collection")
		var (
			enableExport = ctx.GlobalBool(MetricsEnableInfluxDBFlag.Name)
			endpoint     = ctx.GlobalString(MetricsInfluxDBEndpointFlag.Name)
			database     = ctx.GlobalString(MetricsInfluxDBDatabaseFlag.Name)
			username     = ctx.GlobalString(MetricsInfluxDBUsernameFlag.Name)
			password     = ctx.GlobalString(MetricsInfluxDBPasswordFlag.Name)
		)

		if enableExport {
			tagsMap := SplitTagsFlag(ctx.GlobalString(MetricsInfluxDBTagsFlag.Name))

			log.Info("Enabling metrics export to InfluxDB")

			go influxdb.InfluxDBWithTags(metrics.DefaultRegistry, 10*time.Second, endpoint, database, username, password, "geth.", tagsMap)
		}
	}
}

func SplitTagsFlag(tagsFlag string) map[string]string {
	tags := strings.Split(tagsFlag, ",")
	tagsMap := map[string]string{}

	for _, t := range tags {
		if t != "" {
			kv := strings.Split(t, "=")

			if len(kv) == 2 {
				tagsMap[kv[0]] = kv[1]
			}
		}
	}

	return tagsMap
}

// MakeChainDatabase open an LevelDB using the flags passed to the client and will hard crash if it fails.
func MakeChainDatabase(ctx *cli.Context, stack *node.Node) ethdb.Database {
	var (
		cache   = ctx.GlobalInt(CacheFlag.Name) * ctx.GlobalInt(CacheDatabaseFlag.Name) / 100
		handles = makeDatabaseHandles()
	)
	name := "chaindata"
	if ctx.GlobalString(SyncModeFlag.Name) == "light" {
		name = "lightchaindata"
	}
	chainDb, err := stack.OpenDatabaseWithFreezer(name, cache, handles, ctx.GlobalString(AncientFlag.Name), "")
	if err != nil {
		Fatalf("Could not open database: %v", err)
	}
	return chainDb
}

func MakeGenesis(ctx *cli.Context) *core.Genesis {
	var genesis *core.Genesis
	switch {
	case ctx.GlobalBool(TestnetFlag.Name):
		genesis = core.DefaultTestnetGenesisBlock()
	case ctx.GlobalBool(RinkebyFlag.Name):
		genesis = core.DefaultRinkebyGenesisBlock()
	case ctx.GlobalBool(GoerliFlag.Name):
		genesis = core.DefaultGoerliGenesisBlock()
	case ctx.GlobalBool(DeveloperFlag.Name):
		Fatalf("Developer chains are ephemeral")
	}
	return genesis
}

// MakeChain creates a chain manager from set command line flags.
func MakeChain(ctx *cli.Context, stack *node.Node) (chain *core.BlockChain, chainDb ethdb.Database) {
	var err error
	chainDb = MakeChainDatabase(ctx, stack)
	config, _, err := core.SetupGenesisBlock(chainDb, MakeGenesis(ctx))
	if err != nil {
		Fatalf("%v", err)
	}
	var engine consensus.Engine
	if config.Clique != nil {
		engine = clique.New(config.Clique, chainDb)
	} else {
		engine = ethash.NewFaker()
		if !ctx.GlobalBool(FakePoWFlag.Name) {
			engine = ethash.New(ethash.Config{
				CacheDir:       stack.ResolvePath(eth.DefaultConfig.Ethash.CacheDir),
				CachesInMem:    eth.DefaultConfig.Ethash.CachesInMem,
				CachesOnDisk:   eth.DefaultConfig.Ethash.CachesOnDisk,
				DatasetDir:     stack.ResolvePath(eth.DefaultConfig.Ethash.DatasetDir),
				DatasetsInMem:  eth.DefaultConfig.Ethash.DatasetsInMem,
				DatasetsOnDisk: eth.DefaultConfig.Ethash.DatasetsOnDisk,
			}, nil, false)
		}
	}
	if gcmode := ctx.GlobalString(GCModeFlag.Name); gcmode != "full" && gcmode != "archive" {
		Fatalf("--%s must be either 'full' or 'archive'", GCModeFlag.Name)
	}
	cache := &core.CacheConfig{
		TrieCleanLimit:      eth.DefaultConfig.TrieCleanCache,
		TrieCleanNoPrefetch: ctx.GlobalBool(CacheNoPrefetchFlag.Name),
		TrieDirtyLimit:      eth.DefaultConfig.TrieDirtyCache,
		TrieDirtyDisabled:   ctx.GlobalString(GCModeFlag.Name) == "archive",
		TrieTimeLimit:       eth.DefaultConfig.TrieTimeout,
	}
	if ctx.GlobalIsSet(CacheFlag.Name) || ctx.GlobalIsSet(CacheTrieFlag.Name) {
		cache.TrieCleanLimit = ctx.GlobalInt(CacheFlag.Name) * ctx.GlobalInt(CacheTrieFlag.Name) / 100
	}
	if ctx.GlobalIsSet(CacheFlag.Name) || ctx.GlobalIsSet(CacheGCFlag.Name) {
		cache.TrieDirtyLimit = ctx.GlobalInt(CacheFlag.Name) * ctx.GlobalInt(CacheGCFlag.Name) / 100
	}
	vmcfg := vm.Config{EnablePreimageRecording: ctx.GlobalBool(VMEnableDebugFlag.Name)}
	chain, err = core.NewBlockChain(chainDb, cache, config, engine, vmcfg, nil)
	if err != nil {
		Fatalf("Can't create BlockChain: %v", err)
	}
	return chain, chainDb
}

// MakeConsolePreloads retrieves the absolute paths for the console JavaScript
// scripts to preload before starting.
func MakeConsolePreloads(ctx *cli.Context) []string {
	// Skip preloading if there's nothing to preload
	if ctx.GlobalString(PreloadJSFlag.Name) == "" {
		return nil
	}
	// Otherwise resolve absolute paths and return them
	var preloads []string

	assets := ctx.GlobalString(JSpathFlag.Name)
	for _, file := range strings.Split(ctx.GlobalString(PreloadJSFlag.Name), ",") {
		preloads = append(preloads, common.AbsolutePath(assets, strings.TrimSpace(file)))
	}
	return preloads
}

// MigrateFlags sets the global flag from a local flag when it's set.
// This is a temporary function used for migrating old command/flags to the
// new format.
//
// e.g. geth account new --keystore /tmp/mykeystore --lightkdf
//
// is equivalent after calling this method with:
//
// geth --keystore /tmp/mykeystore --lightkdf account new
//
// This allows the use of the existing configuration functionality.
// When all flags are migrated this function can be removed and the existing
// configuration functionality must be changed that is uses local flags
func MigrateFlags(action func(ctx *cli.Context) error) func(*cli.Context) error {
	return func(ctx *cli.Context) error {
		for _, name := range ctx.FlagNames() {
			if ctx.IsSet(name) {
				ctx.GlobalSet(name, ctx.String(name))
			}
		}
		return action(ctx)
	}
}<|MERGE_RESOLUTION|>--- conflicted
+++ resolved
@@ -851,11 +851,7 @@
 	}
 	RollupBackendFlag = cli.StringFlag{
 		Name:   "rollup.backend",
-<<<<<<< HEAD
-		Usage:  "Sync backend for verifiers (\"l1\" or \"l2\")",
-=======
 		Usage:  "Sync backend for verifiers (\"l1\" or \"l2\"), defaults to l1",
->>>>>>> c38ec873
 		Value:  "l1",
 		EnvVar: "ROLLUP_BACKEND",
 	}
@@ -1179,15 +1175,6 @@
 	}
 	if ctx.GlobalIsSet(RollupExecutionPriceFlag.Name) {
 		cfg.ExecutionPrice = GlobalBig(ctx, RollupExecutionPriceFlag.Name)
-	}
-	if ctx.GlobalIsSet(RollupBackendFlag.Name) {
-		val := ctx.GlobalString(RollupBackendFlag.Name)
-		backend, err := rollup.NewBackend(val)
-		if err != nil {
-			log.Error("Configured with unknown sync backend, defaulting to l1", "backend", val)
-			backend, _ = rollup.NewBackend("l1")
-		}
-		cfg.Backend = backend
 	}
 	if ctx.GlobalIsSet(RollupBackendFlag.Name) {
 		val := ctx.GlobalString(RollupBackendFlag.Name)
