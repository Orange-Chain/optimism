--- conflicted
+++ resolved
@@ -507,12 +507,8 @@
 		t.Fatal(err)
 	}
 
-<<<<<<< HEAD
-	if gasAfter.Cmp(core.RoundL1GasPrice(big.NewInt(1))) != 0 {
-=======
 	expect, _ := service.client.GetL1GasPrice()
 	if gasAfter.Cmp(expect) != 0 {
->>>>>>> e389ba10
 		t.Fatal("expected 100 gas price, got", gasAfter)
 	}
 }
@@ -538,11 +534,9 @@
 	if err != nil {
 		t.Fatal("Cannot get state db")
 	}
-<<<<<<< HEAD
-	l2GasPrice := big.NewInt(100000001)
-=======
+
 	l2GasPrice := big.NewInt(100000000000)
->>>>>>> e389ba10
+
 	state.SetState(service.gpoAddress, l2GasPriceSlot, common.BigToHash(l2GasPrice))
 	root, _ := state.Commit(false)
 
@@ -833,11 +827,8 @@
 }
 
 func (m *mockClient) GetL1GasPrice() (*big.Int, error) {
-<<<<<<< HEAD
-	price := core.RoundL1GasPrice(big.NewInt(2))
-=======
 	price := big.NewInt(1)
->>>>>>> e389ba10
+
 	return price, nil
 }
 
