package rollup

import (
	"context"
	"errors"
	"fmt"
	"math/big"
	"strconv"
	"sync"
	"sync/atomic"
	"time"

	"github.com/ethereum/go-ethereum/core"
	"github.com/ethereum/go-ethereum/ethdb"
	"github.com/ethereum/go-ethereum/event"
	"github.com/ethereum/go-ethereum/log"

	"github.com/ethereum/go-ethereum/core/rawdb"
	"github.com/ethereum/go-ethereum/core/state"
	"github.com/ethereum/go-ethereum/core/types"

	"github.com/ethereum/go-ethereum/eth/gasprice"
)

<<<<<<< HEAD
=======
// errShortRemoteTip is an error for when the remote tip is shorter than the
// local tip
var errShortRemoteTip = errors.New("Unexpected remote less than tip")

>>>>>>> c38ec873
// SyncService implements the main functionality around pulling in transactions
// and executing them. It can be configured to run in both sequencer mode and in
// verifier mode.
type SyncService struct {
	ctx                       context.Context
	cancel                    context.CancelFunc
	verifier                  bool
	db                        ethdb.Database
	scope                     event.SubscriptionScope
	txFeed                    event.Feed
	txLock                    sync.Mutex
	loopLock                  sync.Mutex
	enable                    bool
	eth1ChainId               uint64
	bc                        *core.BlockChain
	txpool                    *core.TxPool
	RollupGpo                 *gasprice.RollupOracle
	client                    RollupClient
	syncing                   atomic.Value
	chainHeadSub              event.Subscription
	OVMContext                OVMContext
	pollInterval              time.Duration
	timestampRefreshThreshold time.Duration
	chainHeadCh               chan core.ChainHeadEvent
	backend                   Backend
<<<<<<< HEAD
	//chainHeadSub              event.Subscription
	txCh     chan *types.Transaction
	gasLimit uint64
=======
>>>>>>> c38ec873
}

// NewSyncService returns an initialized sync service
func NewSyncService(ctx context.Context, cfg Config, txpool *core.TxPool, bc *core.BlockChain, db ethdb.Database) (*SyncService, error) {
	if bc == nil {
		return nil, errors.New("Must pass BlockChain to SyncService")
	}

	ctx, cancel := context.WithCancel(ctx)
	_ = cancel // satisfy govet

	if cfg.IsVerifier {
<<<<<<< HEAD
		log.Info("Running in verifier mode", "backend", cfg.Backend.String())
	} else {
		log.Info("Running in sequencer mode", "backend", cfg.Backend.String())
=======
		log.Info("Running in verifier mode", "sync-backend", cfg.Backend.String())
	} else {
		log.Info("Running in sequencer mode", "sync-backend", cfg.Backend.String())
>>>>>>> c38ec873
	}

	pollInterval := cfg.PollInterval
	if pollInterval == 0 {
		log.Info("Sanitizing poll interval to 15 seconds")
		pollInterval = time.Second * 15
	}
	timestampRefreshThreshold := cfg.TimestampRefreshThreshold
	if timestampRefreshThreshold == 0 {
		log.Info("Sanitizing timestamp refresh threshold to 3 minutes")
		timestampRefreshThreshold = time.Minute * 3
	}

	// Layer 2 chainid
	chainID := bc.Config().ChainID
	if chainID == nil {
		return nil, errors.New("Must configure with chain id")
	}
	// Initialize the rollup client
	client := NewClient(cfg.RollupClientHttp, chainID)
	log.Info("Configured rollup client", "url", cfg.RollupClientHttp, "chain-id", chainID.Uint64())
	service := SyncService{
		ctx:                       ctx,
		cancel:                    cancel,
		verifier:                  cfg.IsVerifier,
		enable:                    cfg.Eth1SyncServiceEnable,
		syncing:                   atomic.Value{},
		bc:                        bc,
		txpool:                    txpool,
		chainHeadCh:               make(chan core.ChainHeadEvent, 1),
<<<<<<< HEAD
		txCh:                      make(chan *types.Transaction, 1),
=======
>>>>>>> c38ec873
		eth1ChainId:               cfg.Eth1ChainId,
		client:                    client,
		db:                        db,
		pollInterval:              pollInterval,
		timestampRefreshThreshold: timestampRefreshThreshold,
		backend:                   cfg.Backend,
<<<<<<< HEAD
		gasLimit:                  9_000_000,
=======
>>>>>>> c38ec873
	}

	// The chainHeadSub is used to synchronize the SyncService with the chain.
	// As the SyncService processes transactions, it waits until the transaction
	// is added to the chain. This synchronization is required for handling
	// reorgs and also favors safety over liveliness. If a transaction breaks
	// things downstream, it is expected that this channel will halt ingestion
	// of additional transactions by the SyncService.
<<<<<<< HEAD
	//service.chainHeadSub = service.bc.SubscribeChainHeadEvent(service.chainHeadCh)
=======
	service.chainHeadSub = service.bc.SubscribeChainHeadEvent(service.chainHeadCh)
>>>>>>> c38ec873

	// Initial sync service setup if it is enabled. This code depends on
	// a remote server that indexes the layer one contracts. Place this
	// code behind this if statement so that this can run without the
	// requirement of the remote server being up.
	if service.enable {
		// Ensure that the rollup client can connect to a remote server
		// before starting.
		err := service.ensureClient()
		if err != nil {
			return nil, fmt.Errorf("Rollup client unable to connect: %w", err)
		}

		// Wait until the remote service is done syncing
		for {
			status, err := service.client.SyncStatus(service.backend)
			if err != nil {
				log.Error("Cannot get sync status")
				continue
			}
			if !status.Syncing {
				break
			}
			log.Info("Still syncing", "index", status.CurrentTransactionIndex, "tip", status.HighestKnownTransactionIndex)
			time.Sleep(10 * time.Second)
		}

		// Initialize the latest L1 data here to make sure that
		// it happens before the RPC endpoints open up
		// Only do it if the sync service is enabled so that this
		// can be ran without needing to have a configured RollupClient.
		err = service.initializeLatestL1(cfg.CanonicalTransactionChainDeployHeight)
		if err != nil {
			return nil, fmt.Errorf("Cannot initialize latest L1 data: %w", err)
		}

		// Log the OVMContext information on startup
		bn := service.GetLatestL1BlockNumber()
		ts := service.GetLatestL1Timestamp()
		log.Info("Initialized Latest L1 Info", "blocknumber", bn, "timestamp", ts)

		index := service.GetLatestIndex()
		queueIndex := service.GetLatestEnqueueIndex()
		verifiedIndex := service.GetLatestVerifiedIndex()
		block := service.bc.CurrentBlock()
		if block == nil {
			block = types.NewBlock(&types.Header{}, nil, nil, nil)
		}
		header := block.Header()
		log.Info("Initial Rollup State", "state", header.Root.Hex(), "index", stringify(index), "queue-index", stringify(queueIndex), "verified-index", verifiedIndex)

		// The sequencer needs to sync to the tip at start up
		// By setting the sync status to true, it will prevent RPC calls.
		// Be sure this is set to false later.
		if !service.verifier {
			service.setSyncStatus(true)
		}
	}
	return &service, nil
}

<<<<<<< HEAD
func (s *SyncService) transition() {
	for {
		select {
		case tx := <-s.txCh:
			//log.Info("Received on txCh", "hash", tx.Hash().Hex())
			if block, receipts, logs, statedb, err := s.stateTransition(tx); err == nil {
				//log.Info("Post state transition")
				_, err := s.bc.WriteBlockWithState(block, receipts, logs, statedb, false)
				//log.Info("Post WriteBlockWithState")
				if err != nil {
					log.Error("Cannot write state with block", "msg", err)
				}
			} else {
				log.Error("Cannot state transition", "msg", err)
			}
		}
	}
}

=======
>>>>>>> c38ec873
// ensureClient checks to make sure that the remote transaction source is
// available. It will return an error if it cannot connect via HTTP
func (s *SyncService) ensureClient() error {
	_, err := s.client.GetLatestEthContext()
	if err != nil {
		return fmt.Errorf("Cannot connect to data service: %w", err)
	}
	return nil
}

// Start initializes the service
func (s *SyncService) Start() error {
	if !s.enable {
		log.Info("Running without syncing enabled")
		return nil
	}
	log.Info("Initializing Sync Service", "eth1-chainid", s.eth1ChainId)

<<<<<<< HEAD
	go s.transition()

=======
>>>>>>> c38ec873
	if s.verifier {
		go s.VerifierLoop()
	} else {
		// The sequencer must sync the transactions to the tip and the
		// pending queue transactions on start before setting sync status
		// to false and opening up the RPC to accept transactions.
<<<<<<< HEAD
		err := s.syncTransactionsToTip(s.backend)
		if err != nil {
			return fmt.Errorf("Cannot sync transactions to the tip: %w", err)
		}
		err = s.syncQueueToTip()
		if err != nil {
			log.Error("Sequencer cannot sync queue", "msg", err)
=======
		if err := s.syncTransactionsToTip(); err != nil {
			return fmt.Errorf("Sequencer cannot sync transactions to tip: %w", err)
		}
		if err := s.syncQueueToTip(); err != nil {
			return fmt.Errorf("Sequencer cannot sync queue to tip: %w", err)
>>>>>>> c38ec873
		}
		s.setSyncStatus(false)
		go s.SequencerLoop()
	}
	return nil
}

// initializeLatestL1 sets the initial values of the `L1BlockNumber`
// and `L1Timestamp` to the deploy height of the Canonical Transaction
// chain if the chain is empty, otherwise set it from the last
// transaction processed. This must complete before transactions
// are accepted via RPC when running as a sequencer.
func (s *SyncService) initializeLatestL1(ctcDeployHeight *big.Int) error {
	index := s.GetLatestIndex()
	if index == nil {
		if ctcDeployHeight == nil {
			return errors.New("Must configure with canonical transaction chain deploy height")
		}
		log.Info("Initializing initial OVM Context", "ctc-deploy-height", ctcDeployHeight.Uint64())
		context, err := s.client.GetEthContext(ctcDeployHeight.Uint64())
		if err != nil {
			return fmt.Errorf("Cannot fetch ctc deploy block at height %d: %w", ctcDeployHeight.Uint64(), err)
		}
		s.SetLatestL1Timestamp(context.Timestamp)
		s.SetLatestL1BlockNumber(context.BlockNumber)
	} else {
		// Prevent underflows
		if *index != 0 {
			*index = *index - 1
		}
		log.Info("Found latest index", "index", *index)
		block := s.bc.GetBlockByNumber(*index)
		if block == nil {
			block = s.bc.CurrentBlock()
			idx := block.Number().Uint64()
			if idx > *index {
				// This is recoverable with a reorg but should never happen
				return fmt.Errorf("Current block height greater than index")
			}
			s.SetLatestIndex(&idx)
			log.Info("Block not found, resetting index", "new", idx, "old", *index)
		}
		txs := block.Transactions()
		if len(txs) != 1 {
			log.Error("Unexpected number of transactions in block", "count", len(txs))
			panic("Cannot recover OVM Context")
		}
		tx := txs[0]
		s.SetLatestL1Timestamp(tx.L1Timestamp())
		s.SetLatestL1BlockNumber(tx.L1BlockNumber().Uint64())
	}
	queueIndex := s.GetLatestEnqueueIndex()
	if queueIndex == nil {
		enqueue, err := s.client.GetLastConfirmedEnqueue()
		// There are no enqueues yet
		if errors.Is(err, errElementNotFound) {
			return nil
<<<<<<< HEAD
		}
		// Other unexpected error
		if err != nil {
			return fmt.Errorf("Cannot fetch last confirmed queue tx: %w", err)
		}
=======
		}
		// Other unexpected error
		if err != nil {
			return fmt.Errorf("Cannot fetch last confirmed queue tx: %w", err)
		}
>>>>>>> c38ec873
		// No error, the queue element was found
		queueIndex = enqueue.GetMeta().QueueIndex
	}
	s.SetLatestEnqueueIndex(queueIndex)
	return nil
}

// setSyncStatus sets the `syncing` field as well as prevents
// any transactions from coming in via RPC.
// `syncing` should never be set directly outside of this function.
func (s *SyncService) setSyncStatus(status bool) {
	log.Info("Setting sync status", "status", status)
	s.syncing.Store(status)
}

// IsSyncing returns the syncing status of the syncservice.
// Returns false if not yet set.
func (s *SyncService) IsSyncing() bool {
	value := s.syncing.Load()
	val, ok := value.(bool)
	if !ok {
		return false
	}
	return val
}

// Stop will close the open channels and cancel the goroutines
// started by this service.
func (s *SyncService) Stop() error {
	s.scope.Close()
<<<<<<< HEAD
	//s.chainHeadSub.Unsubscribe()
=======
	s.chainHeadSub.Unsubscribe()
>>>>>>> c38ec873
	close(s.chainHeadCh)

	if s.cancel != nil {
		defer s.cancel()
	}
	return nil
}

// VerifierLoop is the main loop for Verifier mode
func (s *SyncService) VerifierLoop() {
	log.Info("Starting Verifier Loop", "poll-interval", s.pollInterval, "timestamp-refresh-threshold", s.timestampRefreshThreshold)
	for {
		if err := s.updateL1GasPrice(); err != nil {
			log.Error("Cannot update L1 gas price", "msg", err)
		}
		if err := s.verify(); err != nil {
			log.Error("Could not verify", "error", err)
		}
		time.Sleep(s.pollInterval)
	}
}

// verify is the main logic for the Verifier. The verifier logic is different
// depending on the Backend
func (s *SyncService) verify() error {
	switch s.backend {
	case BackendL1:
<<<<<<< HEAD
		err := s.syncTransactionBatchesToTip()
		if err != nil {
			log.Error("Verifier cannot sync transaction batches to tip", "msg", err)
		}
	case BackendL2:
		err := s.syncTransactionsToTip(BackendL2)
		if err != nil {
			log.Error("Verifier cannot sync transactions with BackendL2", "msg", err)
=======
		if err := s.syncBatchesToTip(); err != nil {
			return fmt.Errorf("Verifier cannot sync transaction batches to tip: %w", err)
		}
	case BackendL2:
		if err := s.syncTransactionsToTip(); err != nil {
			return fmt.Errorf("Verifier cannot sync transactions with BackendL2: %w", err)
>>>>>>> c38ec873
		}
	}
	return nil
}

// SequencerLoop is the polling loop that runs in sequencer mode. It sequences
// transactions and then updates the EthContext.
func (s *SyncService) SequencerLoop() {
	log.Info("Starting Sequencer Loop", "poll-interval", s.pollInterval, "timestamp-refresh-threshold", s.timestampRefreshThreshold)
	for {
		if err := s.updateL1GasPrice(); err != nil {
			log.Error("Cannot update L1 gas price", "msg", err)
		}
		s.txLock.Lock()
		if err := s.sequence(); err != nil {
			log.Error("Could not sequence", "error", err)
		}
		s.txLock.Unlock()
		if err := s.updateContext(); err != nil {
			log.Error("Could not update execution context", "error", err)
		}
		time.Sleep(s.pollInterval)
	}
}

// sequence is the main logic for the Sequencer. It will sync any `enqueue`
// transactions it has yet to sync and then pull in transaction batches to
// compare against the transactions it has in its local state. The sequencer
// should reorg based on the transaction batches that are posted because
// L1 is the source of truth. The sequencer concurrently accepts user
// transactions via the RPC.
func (s *SyncService) sequence() error {
<<<<<<< HEAD
	err := s.syncQueueToTip()
	if err != nil {
		log.Error("Sequencer cannot sync queue", "msg", err)
	}
	err = s.syncTransactionBatchesToTip()
	if err != nil {
		log.Error("Sequencer cannot sync transaction batches", "msg", err)
	}
=======
	if err := s.syncQueueToTip(); err != nil {
		return fmt.Errorf("Sequencer cannot sequence queue: %w", err)
	}
	if err := s.syncBatchesToTip(); err != nil {
		return fmt.Errorf("Sequencer cannot sync transaction batches: %w", err)
	}
	return nil
}

func (s *SyncService) syncQueueToTip() error {
	if err := s.syncToTip(s.syncQueue, s.client.GetLatestEnqueueIndex); err != nil {
		return fmt.Errorf("Cannot sync queue to tip: %w", err)
	}
	return nil
}

func (s *SyncService) syncBatchesToTip() error {
	if err := s.syncToTip(s.syncBatches, s.client.GetLatestTransactionBatchIndex); err != nil {
		return fmt.Errorf("Cannot sync transaction batches to tip: %w", err)
	}
	return nil
}

func (s *SyncService) syncTransactionsToTip() error {
	sync := func() (*uint64, error) {
		return s.syncTransactions(s.backend)
	}
	check := func() (*uint64, error) {
		return s.client.GetLatestTransactionIndex(s.backend)
	}
	if err := s.syncToTip(sync, check); err != nil {
		return fmt.Errorf("Verifier cannot sync transactions with backend %s: %w", s.backend.String(), err)
	}
>>>>>>> c38ec873
	return nil
}

// updateL1GasPrice queries for the current L1 gas price and then stores it
// in the L1 Gas Price Oracle. This must be called over time to properly
// estimate the transaction fees that the sequencer should charge.
func (s *SyncService) updateL1GasPrice() error {
	l1GasPrice, err := s.client.GetL1GasPrice()
	if err != nil {
		return fmt.Errorf("cannot fetch L1 gas price: %w", err)
	}
	s.RollupGpo.SetDataPrice(l1GasPrice)
	log.Info("Adjusted L1 Gas Price", "gasprice", l1GasPrice)
	return nil
}

/// Update the execution context's timestamp and blocknumber
/// over time. This is only necessary for the sequencer.
func (s *SyncService) updateContext() error {
	context, err := s.client.GetLatestEthContext()
	if err != nil {
		return err
	}
	current := time.Unix(int64(s.GetLatestL1Timestamp()), 0)
	next := time.Unix(int64(context.Timestamp), 0)
	if next.Sub(current) > s.timestampRefreshThreshold {
		log.Info("Updating Eth Context", "timetamp", context.Timestamp, "blocknumber", context.BlockNumber)
		s.SetLatestL1BlockNumber(context.BlockNumber)
		s.SetLatestL1Timestamp(context.Timestamp)
	}
	return nil
}

// Methods for safely accessing and storing the latest
// L1 blocknumber and timestamp. These are held in memory.

// GetLatestL1Timestamp returns the OVMContext timestamp
func (s *SyncService) GetLatestL1Timestamp() uint64 {
	return atomic.LoadUint64(&s.OVMContext.timestamp)
}

// GetLatestL1BlockNumber returns the OVMContext blocknumber
func (s *SyncService) GetLatestL1BlockNumber() uint64 {
	return atomic.LoadUint64(&s.OVMContext.blockNumber)
}

// SetLatestL1Timestamp will set the OVMContext timestamp
func (s *SyncService) SetLatestL1Timestamp(ts uint64) {
	atomic.StoreUint64(&s.OVMContext.timestamp, ts)
}

// SetLatestL1BlockNumber will set the OVMContext blocknumber
func (s *SyncService) SetLatestL1BlockNumber(bn uint64) {
	atomic.StoreUint64(&s.OVMContext.blockNumber, bn)
}

// GetLatestEnqueueIndex reads the last queue index processed
func (s *SyncService) GetLatestEnqueueIndex() *uint64 {
	return rawdb.ReadHeadQueueIndex(s.db)
}

// GetNextEnqueueIndex returns the next queue index to process
func (s *SyncService) GetNextEnqueueIndex() uint64 {
	latest := s.GetLatestEnqueueIndex()
	if latest == nil {
		return 0
	}
	return *latest + 1
}

// SetLatestEnqueueIndex writes the last queue index that was processed
func (s *SyncService) SetLatestEnqueueIndex(index *uint64) {
	if index != nil {
		rawdb.WriteHeadQueueIndex(s.db, *index)
	}
}

// GetLatestIndex reads the last CTC index that was processed
func (s *SyncService) GetLatestIndex() *uint64 {
	return rawdb.ReadHeadIndex(s.db)
}

// GetNextIndex reads the next CTC index to process
func (s *SyncService) GetNextIndex() uint64 {
	latest := s.GetLatestIndex()
	if latest == nil {
		return 0
	}
	return *latest + 1
}

// SetLatestIndex writes the last CTC index that was processed
func (s *SyncService) SetLatestIndex(index *uint64) {
	if index != nil {
		rawdb.WriteHeadIndex(s.db, *index)
	}
}

// GetLatestVerifiedIndex reads the last verified CTC index that was processed
// These are set by processing batches of transactions that were submitted to
// the Canonical Transaction Chain.
func (s *SyncService) GetLatestVerifiedIndex() *uint64 {
	return rawdb.ReadHeadVerifiedIndex(s.db)
}

// GetNextVerifiedIndex reads the next verified index
func (s *SyncService) GetNextVerifiedIndex() uint64 {
	index := s.GetLatestVerifiedIndex()
	if index == nil {
		return 0
	}
	return *index + 1
}

// SetLatestVerifiedIndex writes the last verified index that was processed
func (s *SyncService) SetLatestVerifiedIndex(index *uint64) {
	if index != nil {
		rawdb.WriteHeadVerifiedIndex(s.db, *index)
	}
}

// GetLatestBatchIndex reads the last processed transaction batch
func (s *SyncService) GetLatestBatchIndex() *uint64 {
	return rawdb.ReadHeadBatchIndex(s.db)
}

// GetNextBatchIndex reads the index of the next transaction batch to process
func (s *SyncService) GetNextBatchIndex() uint64 {
	index := s.GetLatestBatchIndex()
	if index == nil {
		return 0
	}
	return *index + 1
}

// SetLatestBatchIndex writes the last index of the transaction batch that was processed
func (s *SyncService) SetLatestBatchIndex(index *uint64) {
	if index != nil {
		rawdb.WriteHeadBatchIndex(s.db, *index)
	}
}

// applyTransaction is a higher level API for applying a transaction
func (s *SyncService) applyTransaction(tx *types.Transaction) error {
	if tx.GetMeta().Index != nil {
		return s.applyIndexedTransaction(tx)
	}
	return s.applyTransactionToTip(tx)
}

// applyIndexedTransaction applys a transaction that has an index. This means
// that the source of the transaction was either a L1 batch or from the
// sequencer.
func (s *SyncService) applyIndexedTransaction(tx *types.Transaction) error {
	if tx == nil {
		return errors.New("Transaction is nil in applyIndexedTransaction")
	}
	index := tx.GetMeta().Index
	if index == nil {
		return errors.New("No index found in applyIndexedTransaction")
	}
	log.Trace("Applying indexed transaction", "index", *index)
	next := s.GetNextIndex()
	if *index == next {
		return s.applyTransactionToTip(tx)
	}
	if *index < next {
		return s.applyHistoricalTransaction(tx)
	}
	return fmt.Errorf("Received tx at index %d when looking for %d", *index, next)
}

// applyHistoricalTransaction will compare a historical transaction against what
// is locally indexed. This will trigger a reorg in the future
func (s *SyncService) applyHistoricalTransaction(tx *types.Transaction) error {
	if tx == nil {
		return errors.New("Transaction is nil in applyHistoricalTransaction")
	}
	index := tx.GetMeta().Index
	if index == nil {
		return errors.New("No index is found in applyHistoricalTransaction")
	}
	// Handle the off by one
	block := s.bc.GetBlockByNumber(*index + 1)
	if block == nil {
		return fmt.Errorf("Block %d is not found", *index+1)
	}
	txs := block.Transactions()
	if len(txs) != 1 {
		return fmt.Errorf("More than one transaction found in block %d", *index+1)
	}
	if !isCtcTxEqual(tx, txs[0]) {
<<<<<<< HEAD
		log.Error("Mismatched transaction", "index", index)
=======
		log.Error("Mismatched transaction", "index", *index)
>>>>>>> c38ec873
	} else {
		log.Debug("Historical transaction matches", "index", *index, "hash", tx.Hash().Hex())
	}
	return nil
}

// applyTransactionToTip will do sanity checks on the transaction before
// applying it to the tip. It blocks until the transaction has been included in
<<<<<<< HEAD
// the chain.
func (s *SyncService) applyTransactionToTip(tx *types.Transaction) error {
	s.txLock.Lock()
	defer s.txLock.Unlock()

	if tx == nil {
		return errors.New("nil transaction passed to applyTransactionToTip")
	}
=======
// the chain. It is assumed that validation around the index has already
// happened.
func (s *SyncService) applyTransactionToTip(tx *types.Transaction) error {
	if tx == nil {
		return errors.New("nil transaction passed to applyTransactionToTip")
	}
	// Queue Origin L1 to L2 transactions must have a timestamp that is set by
	// the L1 block that holds the transaction. This should never happen but is
	// a sanity check to prevent fraudulent execution.
	if tx.QueueOrigin().Uint64() == uint64(types.QueueOriginL1ToL2) {
		if tx.L1Timestamp() == 0 {
			return fmt.Errorf("Queue origin L1 to L2 transaction without a timestamp: %s", tx.Hash().Hex())
		}
	}
	// If there is no OVM timestamp assigned to the transaction, then assign a
	// timestamp and blocknumber to it. This should only be the case for queue
	// origin sequencer transactions that come in via RPC. The L1 to L2
	// transactions that come in via `enqueue` should have a timestamp set based
	// on the L1 block that it was included in.
	// Note that Ethereum Layer one consensus rules dictate that the timestamp
	// must be strictly increasing between blocks, so no need to check both the
	// timestamp and the blocknumber.
>>>>>>> c38ec873
	if tx.L1Timestamp() == 0 {
		ts := s.GetLatestL1Timestamp()
		bn := s.GetLatestL1BlockNumber()
		tx.SetL1Timestamp(ts)
		tx.SetL1BlockNumber(bn)
	} else if tx.L1Timestamp() > s.GetLatestL1Timestamp() {
<<<<<<< HEAD
=======
		// If the timestamp of the transaction is greater than the sync
		// service's locally maintained timestamp, update the timestamp and
		// blocknumber to equal that of the transaction's. This should happen
		// with `enqueue` transactions.
>>>>>>> c38ec873
		ts := tx.L1Timestamp()
		bn := tx.L1BlockNumber()
		s.SetLatestL1Timestamp(ts)
		s.SetLatestL1BlockNumber(bn.Uint64())
<<<<<<< HEAD
	} else if tx.L1Timestamp() < s.GetLatestL1Timestamp() {
		// TODO: this should force a reorg
=======
		log.Debug("Updating OVM context based on new transaction", "timestamp", ts, "blocknumber", bn.Uint64(), "queue-origin", tx.QueueOrigin().Uint64())
	} else if tx.L1Timestamp() < s.GetLatestL1Timestamp() {
>>>>>>> c38ec873
		log.Error("Timestamp monotonicity violation", "hash", tx.Hash().Hex())
	}

	if tx.GetMeta().Index == nil {
		index := s.GetLatestIndex()
		if index == nil {
			tx.SetIndex(0)
		} else {
			tx.SetIndex(*index + 1)
		}
	}
	s.SetLatestIndex(tx.GetMeta().Index)
	if tx.GetMeta().QueueIndex != nil {
		s.SetLatestEnqueueIndex(tx.GetMeta().QueueIndex)
	}
	// The index was set above so it is safe to dereference
<<<<<<< HEAD
	log.Trace("Applying transaction to tip", "index", *tx.GetMeta().Index)

	// This is a temporary fix for a bug in the SequencerEntrypoint. It will
	// be removed when the custom batch serialization is removed in favor of
	// batching RLP encoded transactions.
	tx = fixType(tx)

	s.txCh <- tx
	// Block until the transaction has been added to the chain
	log.Debug("Waiting for transaction to be added to chain", "hash", tx.Hash().Hex())
	//<-s.chainHeadCh

	return nil
}

func (s *SyncService) stateTransition(tx *types.Transaction) (*types.Block, []*types.Receipt, []*types.Log, *state.StateDB, error) {
	config := s.bc.Config()
	coinbase := common.Address{}
	gasPool := new(core.GasPool).AddGas(s.gasLimit)
	statedb, err := s.bc.State()
	snap := statedb.Snapshot()
	if err != nil {
		return nil, nil, nil, nil, fmt.Errorf(": %w", err)
	}
	vmConfig := s.bc.GetVMConfig()
	current := s.bc.CurrentHeader()

	header := types.Header{
		ParentHash: current.Hash(),
		Coinbase:   coinbase,
		Time:       tx.L1Timestamp(),
		GasLimit:   s.gasLimit,
		Nonce:      [8]byte{},
		Number:     new(big.Int).Add(current.Number, common.Big1),
		Difficulty: new(big.Int),
	}

	gasUsed := uint64(0)
	receipt, err := core.ApplyTransaction(config, s.bc, &coinbase, gasPool, statedb, &header, tx, &gasUsed, *vmConfig)
	if err != nil {
		statedb.RevertToSnapshot(snap)
		return nil, nil, nil, nil, fmt.Errorf(": %w", err)
	}
	header.GasUsed = receipt.GasUsed
	header.Root = statedb.IntermediateRoot(true)

	receipts := []*types.Receipt{receipt}
	// types.NewBlock will derive the transaction hash, receipt hash and uncle hash
	block := types.NewBlock(&header, types.Transactions{tx}, nil, receipts)
	hash := block.Hash()

	receipt.BlockHash = hash
	receipt.BlockNumber = block.Number()
	receipt.TransactionIndex = 0
	for _, log := range receipt.Logs {
		log.BlockHash = hash
	}

	return block, []*types.Receipt{receipt}, receipt.Logs, statedb, nil
}

// applyBatchedTransaction applies transactions that were batched to layer one.
// The sequencer checks for batches over time to make sure that it does not
// deviate from the L1 state and this is the main method of transaction
// ingestion for the verifier.
func (s *SyncService) applyBatchedTransaction(tx *types.Transaction) error {
	if tx == nil {
		return errors.New("nil transaction passed into applyBatchedTransaction")
	}
	index := tx.GetMeta().Index
	if index == nil {
		return errors.New("No index found on transaction")
=======
	log.Debug("Applying transaction to tip", "index", *tx.GetMeta().Index, "hash", tx.Hash().Hex())

	txs := types.Transactions{tx}
	s.txFeed.Send(core.NewTxsEvent{Txs: txs})
	// Block until the transaction has been added to the chain
	log.Trace("Waiting for transaction to be added to chain", "hash", tx.Hash().Hex())
	<-s.chainHeadCh

	return nil
}

// applyBatchedTransaction applies transactions that were batched to layer one.
// The sequencer checks for batches over time to make sure that it does not
// deviate from the L1 state and this is the main method of transaction
// ingestion for the verifier.
func (s *SyncService) applyBatchedTransaction(tx *types.Transaction) error {
	if tx == nil {
		return errors.New("nil transaction passed into applyBatchedTransaction")
	}
	index := tx.GetMeta().Index
	if index == nil {
		return errors.New("No index found on transaction")
	}
	log.Trace("Applying batched transaction", "index", *index)
	err := s.applyIndexedTransaction(tx)
	if err != nil {
		return fmt.Errorf("Cannot apply batched transaction: %w", err)
	}
	s.SetLatestVerifiedIndex(index)
	return nil
}

// Higher level API for applying transactions. Should only be called for
// queue origin sequencer transactions, as the contracts on L1 manage the same
// validity checks that are done here.
func (s *SyncService) ValidateAndApplySequencerTransaction(tx *types.Transaction) error {
	if s.verifier {
		return errors.New("Verifier does not accept transactions out of band")
	}
	if tx == nil {
		return errors.New("nil transaction passed to ValidateAndApplySequencerTransaction")
>>>>>>> c38ec873
	}
	log.Trace("Applying batched transaction", "index", *index)
	err := s.applyIndexedTransaction(tx)
	if err != nil {
		return fmt.Errorf("Cannot apply batched transaction: %w", err)
	}
	s.SetLatestVerifiedIndex(index)
	return nil
}

<<<<<<< HEAD
// Higher level API for applying transactions. Should only be called for
// queue origin sequencer transactions, as the contracts on L1 manage the same
// validity checks that are done here.
func (s *SyncService) ValidateAndApplySequencerTransaction(tx *types.Transaction) error {
	if s.verifier {
		return errors.New("Verifier does not accept transactions out of band")
	}
	if tx == nil {
		return errors.New("nil transaction passed to ValidateAndApplySequencerTransaction")
	}

=======
	s.txLock.Lock()
	defer s.txLock.Unlock()
>>>>>>> c38ec873
	log.Trace("Sequencer transaction validation", "hash", tx.Hash().Hex())

	qo := tx.QueueOrigin()
	if qo == nil {
		return errors.New("invalid transaction with no queue origin")
	}
	if qo.Uint64() != uint64(types.QueueOriginSequencer) {
		return fmt.Errorf("invalid transaction with queue origin %d", qo.Uint64())
	}
	err := s.txpool.ValidateTx(tx)
	if err != nil {
		return fmt.Errorf("invalid transaction: %w", err)
	}
	return s.applyTransaction(tx)
}

<<<<<<< HEAD
	// Set the raw transaction data in the meta.
	txRaw, err := getRawTransaction(tx)
=======
// syncer represents a function that can sync remote items and then returns the
// index that it synced to as well as an error if it encountered one. It has
// side effects on the state and its functionality depends on the current state
type syncer func() (*uint64, error)

// rangeSyncer represents a function that syncs a range of items between its two
// arguments (inclusive)
type rangeSyncer func(uint64, uint64) error

// nextGetter is a type that represents a function that will return the next
// index
type nextGetter func() uint64

// indexGetter is a type that represents a function that returns an index and an
// error if there is a problem fetching the index. The different types of
// indices are canonical transaction chain indices, queue indices and batch
// indices. It does not induce side effects on state
type indexGetter func() (*uint64, error)

// isAtTip is a function that will determine if the local chain is at the tip
// of the remote datasource
func (s *SyncService) isAtTip(index *uint64, get indexGetter) (bool, error) {
	latest, err := get()
	if errors.Is(err, errElementNotFound) {
		if index == nil {
			return true, nil
		}
		return false, nil
	}
	if err != nil {
		return false, err
	}
	// There are no known enqueue transactions locally or remotely
	if latest == nil && index == nil {
		return true, nil
	}
	// Only one of the transactions are nil due to the check above so they
	// cannot be equal
	if latest == nil || index == nil {
		return false, nil
	}
	// The indices are equal
	if *latest == *index {
		return true, nil
	}
	// The local tip is greater than the remote tip. This should never happen
	if *latest < *index {
		return false, fmt.Errorf("is at tip mismatch: remote (%d) - local (%d): %w", *latest, *index, errShortRemoteTip)
	}
	// The indices are not equal
	return false, nil
}

// syncToTip is a function that can be used to sync to the tip of an ordered
// list of things. It is used to sync transactions, enqueue elements and batches
func (s *SyncService) syncToTip(sync syncer, getTip indexGetter) error {
	s.loopLock.Lock()
	defer s.loopLock.Unlock()

	for {
		index, err := sync()
		if errors.Is(err, errElementNotFound) {
			return nil
		}
		if err != nil {
			return err
		}
		isAtTip, err := s.isAtTip(index, getTip)
		if err != nil {
			return err
		}
		if isAtTip {
			return nil
		}
	}
}

// sync will sync a range of items
func (s *SyncService) sync(getLatest indexGetter, getNext nextGetter, syncer rangeSyncer) (*uint64, error) {
	latestIndex, err := getLatest()
>>>>>>> c38ec873
	if err != nil {
		return nil, fmt.Errorf("Cannot sync: %w", err)
	}
	if latestIndex == nil {
		return nil, errors.New("Latest index is not defined")
	}
<<<<<<< HEAD
	meta := tx.GetMeta()
	newMeta := types.NewTransactionMeta(
		meta.L1BlockNumber,
		meta.L1Timestamp,
		meta.L1MessageSender,
		meta.SignatureHashType,
		types.QueueOrigin(meta.QueueOrigin.Uint64()),
		meta.Index,
		meta.QueueIndex,
		txRaw,
	)
	tx.SetTransactionMeta(newMeta)
	return s.applyTransaction(tx)
}

// syncTransactionsToTip will sync all of the transactions to the tip.
// The Backend determines the source of the transactions.
func (s *SyncService) syncTransactionsToTip(backend Backend) error {
	s.loopLock.Lock()
	defer s.loopLock.Unlock()

	for {
		latest, err := s.client.GetLatestTransaction(backend)
		if errors.Is(err, errElementNotFound) {
			log.Info("No transactions to sync")
			return nil
		}
		if err != nil {
			return fmt.Errorf("Cannot get latest transaction: %w", err)
		}
		latestIndex := latest.GetMeta().Index
		if latestIndex == nil {
			return errors.New("Latest index is nil")
		}

		nextIndex := s.GetNextIndex()
		if nextIndex-1 == *latestIndex {
			log.Info("No new transactions to sync", "tip", *latestIndex, "backend", backend.String())
			return nil
		}
		if err := s.syncTransactionRange(nextIndex, *latestIndex, backend); err != nil {
			return err
		}

		post, err := s.client.GetLatestTransaction(backend)
		if err != nil {
			return fmt.Errorf("Cannot get latest transaction: %w", err)
		}
		postLatestIndex := post.GetMeta().Index
		if postLatestIndex == nil {
			return errors.New("Latest index is nil")
		}

		if *postLatestIndex == *latestIndex {
			return nil
		}
	}
}

// syncTransactionRange will sync a range of transactions from
// start to end (inclusive) from a specific Backend
func (s *SyncService) syncTransactionRange(start, end uint64, backend Backend) error {
	log.Info("Syncing transactions to tip", "start", start, "end", end)
	for i := start; i <= end; i++ {
		tx, err := s.client.GetTransaction(i, backend)
		if err != nil {
			return fmt.Errorf("cannot fetch transaction %d: %w", i, err)
		}
		if err = s.applyTransaction(tx); err != nil {
			return fmt.Errorf("Cannot apply transaction: %w", err)
		}
	}
	return nil
}

// syncTransactionBatchesToTip will sync all of the transaction batches to the
// tip
func (s *SyncService) syncTransactionBatchesToTip() error {
	s.loopLock.Lock()
	defer s.loopLock.Unlock()
	log.Debug("Syncing transaction batches to tip")

	for {
		latest, _, err := s.client.GetLatestTransactionBatch()
		if errors.Is(err, errElementNotFound) {
			log.Info("No transaction batches to sync")
			return nil
		}
		if err != nil {
			return fmt.Errorf("Cannot get latest transaction batch: %w", err)
		}

		nextIndex := s.GetNextBatchIndex()
		if nextIndex-1 == latest.Index {
			log.Info("No new batches to sync", "tip", latest.Index)
			return nil
		}
		if err := s.syncTransactionBatchRange(nextIndex, latest.Index); err != nil {
			return err
		}

		post, _, err := s.client.GetLatestTransactionBatch()
		if err != nil {
			return fmt.Errorf("Cannot get latest transaction batch: %w", err)
		}
		if post.Index == latest.Index {
			return nil
		}
	}
=======

	nextIndex := getNext()
	if nextIndex == *latestIndex+1 {
		return latestIndex, nil
	}
	if err := syncer(nextIndex, *latestIndex); err != nil {
		return nil, err
	}
	return latestIndex, nil
}

// syncBatches will sync a range of batches from the current known tip to the
// remote tip.
func (s *SyncService) syncBatches() (*uint64, error) {
	index, err := s.sync(s.client.GetLatestTransactionBatchIndex, s.GetNextBatchIndex, s.syncTransactionBatchRange)
	if err != nil {
		return nil, fmt.Errorf("Cannot sync batches: %w", err)
	}
	return index, nil
>>>>>>> c38ec873
}

// syncTransactionBatchRange will sync a range of batched transactions from
// start to end (inclusive)
func (s *SyncService) syncTransactionBatchRange(start, end uint64) error {
<<<<<<< HEAD
	log.Debug("Syncing transaction batch range", "start", start, "end", end)
=======
	log.Info("Syncing transaction batch range", "start", start, "end", end)
>>>>>>> c38ec873
	for i := start; i <= end; i++ {
		log.Debug("Fetching transaction batch", "index", i)
		_, txs, err := s.client.GetTransactionBatch(i)
		if err != nil {
			return fmt.Errorf("Cannot get transaction batch: %w", err)
		}
		for _, tx := range txs {
			if err := s.applyBatchedTransaction(tx); err != nil {
				return fmt.Errorf("cannot apply batched transaction: %w", err)
			}
		}
		s.SetLatestBatchIndex(&i)
<<<<<<< HEAD
	}
	return nil
}

// syncQueueToTip will sync the `enqueue` transactions to the tip
// from the last known `enqueue` transaction
func (s *SyncService) syncQueueToTip() error {
	s.loopLock.Lock()
	defer s.loopLock.Unlock()

	for {
		latest, err := s.client.GetLatestEnqueue()
		if errors.Is(err, errElementNotFound) {
			log.Info("No queue transactions to sync")
			return nil
		}
		if err != nil {
			return fmt.Errorf("Cannot get latest enqueue transaction: %w", err)
		}
		latestIndex := latest.GetMeta().QueueIndex
		if latestIndex == nil {
			return errors.New("Latest queue transaction has no queue index")
		}

		nextIndex := s.GetNextEnqueueIndex()
		if nextIndex-1 == *latestIndex {
			log.Info("No new queue transactions to sync", "tip", *latestIndex)
			return nil
		}
		if err := s.syncQueueTransactionRange(nextIndex, *latestIndex); err != nil {
			return err
		}

		post, err := s.client.GetLatestEnqueue()
		if err != nil {
			return fmt.Errorf("Cannot get latest transaction: %w", err)
		}
		postLatestIndex := post.GetMeta().QueueIndex
		if postLatestIndex == nil {
			return errors.New("Latest queue index is nil")
		}
		if *latestIndex == *postLatestIndex {
			return nil
		}
	}
}

// syncQueueTransactionRange will apply a range of queue transactions from
// start to end (inclusive)
func (s *SyncService) syncQueueTransactionRange(start, end uint64) error {
	log.Info("Syncing enqueue transactions to tip", "start", start, "end", end)
	for i := start; i <= end; i++ {
		tx, err := s.client.GetEnqueue(i)
		if err != nil {
			return fmt.Errorf("Canot get enqueue transaction; %w", err)
		}
		if err := s.applyTransaction(tx); err != nil {
			return fmt.Errorf("Cannot apply transaction: %w", err)
		}
	}
	return nil
}

// updateEthContext will update the OVM execution context's
// timestamp and blocknumber if enough time has passed since
// it was last updated. This is a sequencer only function.
func (s *SyncService) updateEthContext() error {
	context, err := s.client.GetLatestEthContext()
	if err != nil {
		return fmt.Errorf("Cannot get eth context: %w", err)
	}
	current := time.Unix(int64(s.GetLatestL1Timestamp()), 0)
	next := time.Unix(int64(context.Timestamp), 0)
	if next.Sub(current) > s.timestampRefreshThreshold {
		log.Info("Updating Eth Context", "timetamp", context.Timestamp, "blocknumber", context.BlockNumber)
		s.SetLatestL1BlockNumber(context.BlockNumber)
		s.SetLatestL1Timestamp(context.Timestamp)
	}
	return nil
}

// SubscribeNewTxsEvent registers a subscription of NewTxsEvent and
// starts sending event to the given channel.
func (s *SyncService) SubscribeNewTxsEvent(ch chan<- core.NewTxsEvent) event.Subscription {
	return s.scope.Track(s.txFeed.Subscribe(ch))
}

// getRawTransaction will return the raw serialization of the transaction. This
// function will be deprecated in the near future when the batch serialization
// is RLP encoded transactions.
func getRawTransaction(tx *types.Transaction) ([]byte, error) {
	if tx == nil {
		return nil, errors.New("Cannot process nil transaction")
=======
>>>>>>> c38ec873
	}
	return nil
}

// syncQueue will sync from the local tip to the known tip of the remote
// enqueue transaction feed.
func (s *SyncService) syncQueue() (*uint64, error) {
	index, err := s.sync(s.client.GetLatestEnqueueIndex, s.GetNextEnqueueIndex, s.syncQueueTransactionRange)
	if err != nil {
		return nil, fmt.Errorf("Cannot sync queue: %w", err)
	}
	return index, nil
}

<<<<<<< HEAD
	// Since we use a fixed encoding, we need to insert some placeholder address to represent that
	// the user wants to create a contract (in this case, the zero address).
	var target common.Address
	if tx.To() == nil {
		target = common.Address{}
	} else {
		target = *tx.To()
	}

	// Divide the gas price by one million to compress it
	// before it is send to the sequencer entrypoint. This is to save
	// space on calldata.
	gasPrice := new(big.Int).Div(tx.GasPrice(), new(big.Int).SetUint64(1000000))

	// Sequencer uses a custom encoding structure --
	// We originally receive sequencer transactions encoded in this way, but we decode them before
	// inserting into Geth so we can make transactions easily parseable. However, this means that
	// we need to re-encode the transactions before executing them.
	var data = new(bytes.Buffer)
	data.WriteByte(getSignatureType(tx))                         // 1 byte: 00 == EIP 155, 02 == ETH Sign Message
	data.Write(fillBytes(r, 32))                                 // 32 bytes: Signature `r` parameter
	data.Write(fillBytes(s, 32))                                 // 32 bytes: Signature `s` parameter
	data.Write(fillBytes(v, 1))                                  // 1 byte: Signature `v` parameter
	data.Write(fillBytes(new(big.Int).SetUint64(tx.Gas()), 3))   // 3 bytes: Gas limit
	data.Write(fillBytes(gasPrice, 3))                           // 3 bytes: Gas price
	data.Write(fillBytes(new(big.Int).SetUint64(tx.Nonce()), 3)) // 3 bytes: Nonce
	data.Write(target.Bytes())                                   // 20 bytes: Target address
	data.Write(tx.Data())

	return data.Bytes(), nil
}

// fillBytes is taken from a newer version of the golang standard library
// will panic if the provided biginteger does not fit in the provided `size` number of bytes
func fillBytes(x *big.Int, size int) []byte {
	b := x.Bytes()
	switch {
	case len(b) > size:
		panic("math/big: value won't fit requested size")
	case len(b) == size:
		return b
	default:
		buf := make([]byte, size)
		copy(buf[size-len(b):], b)
		return buf
	}
}

// getSignatureType is a patch to fix a bug in the contracts. Will be deprecated
// with the move to RLP encoded transactions in batches.
func getSignatureType(tx *types.Transaction) uint8 {
	if tx.SignatureHashType() == 0 {
		return 0
	} else if tx.SignatureHashType() == 1 {
		return 2
	} else {
		return 1
=======
// syncQueueTransactionRange will apply a range of queue transactions from
// start to end (inclusive)
func (s *SyncService) syncQueueTransactionRange(start, end uint64) error {
	log.Info("Syncing enqueue transactions range", "start", start, "end", end)
	for i := start; i <= end; i++ {
		tx, err := s.client.GetEnqueue(i)
		if err != nil {
			return fmt.Errorf("Canot get enqueue transaction; %w", err)
		}
		if err := s.applyTransaction(tx); err != nil {
			return fmt.Errorf("Cannot apply transaction: %w", err)
		}
	}
	return nil
}

// syncTransactions will sync transactions to the remote tip based on the
// backend
func (s *SyncService) syncTransactions(backend Backend) (*uint64, error) {
	getLatest := func() (*uint64, error) {
		return s.client.GetLatestTransactionIndex(backend)
	}
	sync := func(start, end uint64) error {
		return s.syncTransactionRange(start, end, backend)
	}
	index, err := s.sync(getLatest, s.GetNextIndex, sync)
	if err != nil {
		return nil, fmt.Errorf("Cannot sync transactions with backend %s: %w", backend.String(), err)
	}
	return index, nil
}

// syncTransactionRange will sync a range of transactions from
// start to end (inclusive) from a specific Backend
func (s *SyncService) syncTransactionRange(start, end uint64, backend Backend) error {
	log.Info("Syncing transaction range", "start", start, "end", end, "backend", backend.String())
	for i := start; i <= end; i++ {
		tx, err := s.client.GetTransaction(i, backend)
		if err != nil {
			return fmt.Errorf("cannot fetch transaction %d: %w", i, err)
		}
		if err = s.applyTransaction(tx); err != nil {
			return fmt.Errorf("Cannot apply transaction: %w", err)
		}
>>>>>>> c38ec873
	}
	return nil
}

// updateEthContext will update the OVM execution context's
// timestamp and blocknumber if enough time has passed since
// it was last updated. This is a sequencer only function.
func (s *SyncService) updateEthContext() error {
	context, err := s.client.GetLatestEthContext()
	if err != nil {
		return fmt.Errorf("Cannot get eth context: %w", err)
	}
	current := time.Unix(int64(s.GetLatestL1Timestamp()), 0)
	next := time.Unix(int64(context.Timestamp), 0)
	if next.Sub(current) > s.timestampRefreshThreshold {
		log.Info("Updating Eth Context", "timetamp", context.Timestamp, "blocknumber", context.BlockNumber)
		s.SetLatestL1BlockNumber(context.BlockNumber)
		s.SetLatestL1Timestamp(context.Timestamp)
	}
	return nil
}

// SubscribeNewTxsEvent registers a subscription of NewTxsEvent and
// starts sending event to the given channel.
func (s *SyncService) SubscribeNewTxsEvent(ch chan<- core.NewTxsEvent) event.Subscription {
	return s.scope.Track(s.txFeed.Subscribe(ch))
}

func stringify(i *uint64) string {
	if i == nil {
		return "<nil>"
	}
<<<<<<< HEAD
	queueOrigin := types.QueueOrigin(meta.QueueOrigin.Uint64())
	fixed := types.NewTransactionMeta(meta.L1BlockNumber, meta.L1Timestamp, meta.L1MessageSender, meta.SignatureHashType, queueOrigin, meta.Index, meta.QueueIndex, raw)
	tx.SetTransactionMeta(fixed)
	return tx
}

func stringify(i *uint64) string {
	if i == nil {
		return "<nil>"
	}
=======
>>>>>>> c38ec873
	return strconv.FormatUint(*i, 10)
}<|MERGE_RESOLUTION|>--- conflicted
+++ resolved
@@ -10,6 +10,7 @@
 	"sync/atomic"
 	"time"
 
+	"github.com/ethereum/go-ethereum/common"
 	"github.com/ethereum/go-ethereum/core"
 	"github.com/ethereum/go-ethereum/ethdb"
 	"github.com/ethereum/go-ethereum/event"
@@ -22,13 +23,10 @@
 	"github.com/ethereum/go-ethereum/eth/gasprice"
 )
 
-<<<<<<< HEAD
-=======
 // errShortRemoteTip is an error for when the remote tip is shorter than the
 // local tip
 var errShortRemoteTip = errors.New("Unexpected remote less than tip")
 
->>>>>>> c38ec873
 // SyncService implements the main functionality around pulling in transactions
 // and executing them. It can be configured to run in both sequencer mode and in
 // verifier mode.
@@ -54,12 +52,9 @@
 	timestampRefreshThreshold time.Duration
 	chainHeadCh               chan core.ChainHeadEvent
 	backend                   Backend
-<<<<<<< HEAD
 	//chainHeadSub              event.Subscription
 	txCh     chan *types.Transaction
 	gasLimit uint64
-=======
->>>>>>> c38ec873
 }
 
 // NewSyncService returns an initialized sync service
@@ -72,15 +67,9 @@
 	_ = cancel // satisfy govet
 
 	if cfg.IsVerifier {
-<<<<<<< HEAD
-		log.Info("Running in verifier mode", "backend", cfg.Backend.String())
-	} else {
-		log.Info("Running in sequencer mode", "backend", cfg.Backend.String())
-=======
 		log.Info("Running in verifier mode", "sync-backend", cfg.Backend.String())
 	} else {
 		log.Info("Running in sequencer mode", "sync-backend", cfg.Backend.String())
->>>>>>> c38ec873
 	}
 
 	pollInterval := cfg.PollInterval
@@ -111,20 +100,14 @@
 		bc:                        bc,
 		txpool:                    txpool,
 		chainHeadCh:               make(chan core.ChainHeadEvent, 1),
-<<<<<<< HEAD
 		txCh:                      make(chan *types.Transaction, 1),
-=======
->>>>>>> c38ec873
 		eth1ChainId:               cfg.Eth1ChainId,
 		client:                    client,
 		db:                        db,
 		pollInterval:              pollInterval,
 		timestampRefreshThreshold: timestampRefreshThreshold,
 		backend:                   cfg.Backend,
-<<<<<<< HEAD
 		gasLimit:                  9_000_000,
-=======
->>>>>>> c38ec873
 	}
 
 	// The chainHeadSub is used to synchronize the SyncService with the chain.
@@ -133,11 +116,7 @@
 	// reorgs and also favors safety over liveliness. If a transaction breaks
 	// things downstream, it is expected that this channel will halt ingestion
 	// of additional transactions by the SyncService.
-<<<<<<< HEAD
 	//service.chainHeadSub = service.bc.SubscribeChainHeadEvent(service.chainHeadCh)
-=======
-	service.chainHeadSub = service.bc.SubscribeChainHeadEvent(service.chainHeadCh)
->>>>>>> c38ec873
 
 	// Initial sync service setup if it is enabled. This code depends on
 	// a remote server that indexes the layer one contracts. Place this
@@ -199,7 +178,6 @@
 	return &service, nil
 }
 
-<<<<<<< HEAD
 func (s *SyncService) transition() {
 	for {
 		select {
@@ -219,8 +197,6 @@
 	}
 }
 
-=======
->>>>>>> c38ec873
 // ensureClient checks to make sure that the remote transaction source is
 // available. It will return an error if it cannot connect via HTTP
 func (s *SyncService) ensureClient() error {
@@ -239,32 +215,19 @@
 	}
 	log.Info("Initializing Sync Service", "eth1-chainid", s.eth1ChainId)
 
-<<<<<<< HEAD
 	go s.transition()
 
-=======
->>>>>>> c38ec873
 	if s.verifier {
 		go s.VerifierLoop()
 	} else {
 		// The sequencer must sync the transactions to the tip and the
 		// pending queue transactions on start before setting sync status
 		// to false and opening up the RPC to accept transactions.
-<<<<<<< HEAD
-		err := s.syncTransactionsToTip(s.backend)
-		if err != nil {
-			return fmt.Errorf("Cannot sync transactions to the tip: %w", err)
-		}
-		err = s.syncQueueToTip()
-		if err != nil {
-			log.Error("Sequencer cannot sync queue", "msg", err)
-=======
 		if err := s.syncTransactionsToTip(); err != nil {
 			return fmt.Errorf("Sequencer cannot sync transactions to tip: %w", err)
 		}
 		if err := s.syncQueueToTip(); err != nil {
 			return fmt.Errorf("Sequencer cannot sync queue to tip: %w", err)
->>>>>>> c38ec873
 		}
 		s.setSyncStatus(false)
 		go s.SequencerLoop()
@@ -322,19 +285,11 @@
 		// There are no enqueues yet
 		if errors.Is(err, errElementNotFound) {
 			return nil
-<<<<<<< HEAD
 		}
 		// Other unexpected error
 		if err != nil {
 			return fmt.Errorf("Cannot fetch last confirmed queue tx: %w", err)
 		}
-=======
-		}
-		// Other unexpected error
-		if err != nil {
-			return fmt.Errorf("Cannot fetch last confirmed queue tx: %w", err)
-		}
->>>>>>> c38ec873
 		// No error, the queue element was found
 		queueIndex = enqueue.GetMeta().QueueIndex
 	}
@@ -365,11 +320,7 @@
 // started by this service.
 func (s *SyncService) Stop() error {
 	s.scope.Close()
-<<<<<<< HEAD
 	//s.chainHeadSub.Unsubscribe()
-=======
-	s.chainHeadSub.Unsubscribe()
->>>>>>> c38ec873
 	close(s.chainHeadCh)
 
 	if s.cancel != nil {
@@ -397,23 +348,12 @@
 func (s *SyncService) verify() error {
 	switch s.backend {
 	case BackendL1:
-<<<<<<< HEAD
-		err := s.syncTransactionBatchesToTip()
-		if err != nil {
-			log.Error("Verifier cannot sync transaction batches to tip", "msg", err)
-		}
-	case BackendL2:
-		err := s.syncTransactionsToTip(BackendL2)
-		if err != nil {
-			log.Error("Verifier cannot sync transactions with BackendL2", "msg", err)
-=======
 		if err := s.syncBatchesToTip(); err != nil {
 			return fmt.Errorf("Verifier cannot sync transaction batches to tip: %w", err)
 		}
 	case BackendL2:
 		if err := s.syncTransactionsToTip(); err != nil {
 			return fmt.Errorf("Verifier cannot sync transactions with BackendL2: %w", err)
->>>>>>> c38ec873
 		}
 	}
 	return nil
@@ -446,16 +386,6 @@
 // L1 is the source of truth. The sequencer concurrently accepts user
 // transactions via the RPC.
 func (s *SyncService) sequence() error {
-<<<<<<< HEAD
-	err := s.syncQueueToTip()
-	if err != nil {
-		log.Error("Sequencer cannot sync queue", "msg", err)
-	}
-	err = s.syncTransactionBatchesToTip()
-	if err != nil {
-		log.Error("Sequencer cannot sync transaction batches", "msg", err)
-	}
-=======
 	if err := s.syncQueueToTip(); err != nil {
 		return fmt.Errorf("Sequencer cannot sequence queue: %w", err)
 	}
@@ -489,7 +419,6 @@
 	if err := s.syncToTip(sync, check); err != nil {
 		return fmt.Errorf("Verifier cannot sync transactions with backend %s: %w", s.backend.String(), err)
 	}
->>>>>>> c38ec873
 	return nil
 }
 
@@ -682,11 +611,7 @@
 		return fmt.Errorf("More than one transaction found in block %d", *index+1)
 	}
 	if !isCtcTxEqual(tx, txs[0]) {
-<<<<<<< HEAD
-		log.Error("Mismatched transaction", "index", index)
-=======
 		log.Error("Mismatched transaction", "index", *index)
->>>>>>> c38ec873
 	} else {
 		log.Debug("Historical transaction matches", "index", *index, "hash", tx.Hash().Hex())
 	}
@@ -695,16 +620,6 @@
 
 // applyTransactionToTip will do sanity checks on the transaction before
 // applying it to the tip. It blocks until the transaction has been included in
-<<<<<<< HEAD
-// the chain.
-func (s *SyncService) applyTransactionToTip(tx *types.Transaction) error {
-	s.txLock.Lock()
-	defer s.txLock.Unlock()
-
-	if tx == nil {
-		return errors.New("nil transaction passed to applyTransactionToTip")
-	}
-=======
 // the chain. It is assumed that validation around the index has already
 // happened.
 func (s *SyncService) applyTransactionToTip(tx *types.Transaction) error {
@@ -727,31 +642,22 @@
 	// Note that Ethereum Layer one consensus rules dictate that the timestamp
 	// must be strictly increasing between blocks, so no need to check both the
 	// timestamp and the blocknumber.
->>>>>>> c38ec873
 	if tx.L1Timestamp() == 0 {
 		ts := s.GetLatestL1Timestamp()
 		bn := s.GetLatestL1BlockNumber()
 		tx.SetL1Timestamp(ts)
 		tx.SetL1BlockNumber(bn)
 	} else if tx.L1Timestamp() > s.GetLatestL1Timestamp() {
-<<<<<<< HEAD
-=======
 		// If the timestamp of the transaction is greater than the sync
 		// service's locally maintained timestamp, update the timestamp and
 		// blocknumber to equal that of the transaction's. This should happen
 		// with `enqueue` transactions.
->>>>>>> c38ec873
 		ts := tx.L1Timestamp()
 		bn := tx.L1BlockNumber()
 		s.SetLatestL1Timestamp(ts)
 		s.SetLatestL1BlockNumber(bn.Uint64())
-<<<<<<< HEAD
-	} else if tx.L1Timestamp() < s.GetLatestL1Timestamp() {
-		// TODO: this should force a reorg
-=======
 		log.Debug("Updating OVM context based on new transaction", "timestamp", ts, "blocknumber", bn.Uint64(), "queue-origin", tx.QueueOrigin().Uint64())
 	} else if tx.L1Timestamp() < s.GetLatestL1Timestamp() {
->>>>>>> c38ec873
 		log.Error("Timestamp monotonicity violation", "hash", tx.Hash().Hex())
 	}
 
@@ -768,18 +674,15 @@
 		s.SetLatestEnqueueIndex(tx.GetMeta().QueueIndex)
 	}
 	// The index was set above so it is safe to dereference
-<<<<<<< HEAD
-	log.Trace("Applying transaction to tip", "index", *tx.GetMeta().Index)
-
-	// This is a temporary fix for a bug in the SequencerEntrypoint. It will
-	// be removed when the custom batch serialization is removed in favor of
-	// batching RLP encoded transactions.
-	tx = fixType(tx)
-
+	//log.Trace("Applying transaction to tip", "index", *tx.GetMeta().Index, "hash", tx.Hash().Hex())
+	log.Debug("Applying transaction to tip", "index", *tx.GetMeta().Index, "hash", tx.Hash().Hex())
+
+	//txs := types.Transactions{tx}
 	s.txCh <- tx
+	//s.txFeed.Send(core.NewTxsEvent{Txs: txs})
 	// Block until the transaction has been added to the chain
-	log.Debug("Waiting for transaction to be added to chain", "hash", tx.Hash().Hex())
-	//<-s.chainHeadCh
+	log.Trace("Waiting for transaction to be added to chain", "hash", tx.Hash().Hex())
+	<-s.chainHeadCh
 
 	return nil
 }
@@ -841,29 +744,6 @@
 	index := tx.GetMeta().Index
 	if index == nil {
 		return errors.New("No index found on transaction")
-=======
-	log.Debug("Applying transaction to tip", "index", *tx.GetMeta().Index, "hash", tx.Hash().Hex())
-
-	txs := types.Transactions{tx}
-	s.txFeed.Send(core.NewTxsEvent{Txs: txs})
-	// Block until the transaction has been added to the chain
-	log.Trace("Waiting for transaction to be added to chain", "hash", tx.Hash().Hex())
-	<-s.chainHeadCh
-
-	return nil
-}
-
-// applyBatchedTransaction applies transactions that were batched to layer one.
-// The sequencer checks for batches over time to make sure that it does not
-// deviate from the L1 state and this is the main method of transaction
-// ingestion for the verifier.
-func (s *SyncService) applyBatchedTransaction(tx *types.Transaction) error {
-	if tx == nil {
-		return errors.New("nil transaction passed into applyBatchedTransaction")
-	}
-	index := tx.GetMeta().Index
-	if index == nil {
-		return errors.New("No index found on transaction")
 	}
 	log.Trace("Applying batched transaction", "index", *index)
 	err := s.applyIndexedTransaction(tx)
@@ -883,33 +763,10 @@
 	}
 	if tx == nil {
 		return errors.New("nil transaction passed to ValidateAndApplySequencerTransaction")
->>>>>>> c38ec873
-	}
-	log.Trace("Applying batched transaction", "index", *index)
-	err := s.applyIndexedTransaction(tx)
-	if err != nil {
-		return fmt.Errorf("Cannot apply batched transaction: %w", err)
-	}
-	s.SetLatestVerifiedIndex(index)
-	return nil
-}
-
-<<<<<<< HEAD
-// Higher level API for applying transactions. Should only be called for
-// queue origin sequencer transactions, as the contracts on L1 manage the same
-// validity checks that are done here.
-func (s *SyncService) ValidateAndApplySequencerTransaction(tx *types.Transaction) error {
-	if s.verifier {
-		return errors.New("Verifier does not accept transactions out of band")
-	}
-	if tx == nil {
-		return errors.New("nil transaction passed to ValidateAndApplySequencerTransaction")
-	}
-
-=======
+	}
+
 	s.txLock.Lock()
 	defer s.txLock.Unlock()
->>>>>>> c38ec873
 	log.Trace("Sequencer transaction validation", "hash", tx.Hash().Hex())
 
 	qo := tx.QueueOrigin()
@@ -926,10 +783,6 @@
 	return s.applyTransaction(tx)
 }
 
-<<<<<<< HEAD
-	// Set the raw transaction data in the meta.
-	txRaw, err := getRawTransaction(tx)
-=======
 // syncer represents a function that can sync remote items and then returns the
 // index that it synced to as well as an error if it encountered one. It has
 // side effects on the state and its functionality depends on the current state
@@ -1010,124 +863,12 @@
 // sync will sync a range of items
 func (s *SyncService) sync(getLatest indexGetter, getNext nextGetter, syncer rangeSyncer) (*uint64, error) {
 	latestIndex, err := getLatest()
->>>>>>> c38ec873
 	if err != nil {
 		return nil, fmt.Errorf("Cannot sync: %w", err)
 	}
 	if latestIndex == nil {
 		return nil, errors.New("Latest index is not defined")
 	}
-<<<<<<< HEAD
-	meta := tx.GetMeta()
-	newMeta := types.NewTransactionMeta(
-		meta.L1BlockNumber,
-		meta.L1Timestamp,
-		meta.L1MessageSender,
-		meta.SignatureHashType,
-		types.QueueOrigin(meta.QueueOrigin.Uint64()),
-		meta.Index,
-		meta.QueueIndex,
-		txRaw,
-	)
-	tx.SetTransactionMeta(newMeta)
-	return s.applyTransaction(tx)
-}
-
-// syncTransactionsToTip will sync all of the transactions to the tip.
-// The Backend determines the source of the transactions.
-func (s *SyncService) syncTransactionsToTip(backend Backend) error {
-	s.loopLock.Lock()
-	defer s.loopLock.Unlock()
-
-	for {
-		latest, err := s.client.GetLatestTransaction(backend)
-		if errors.Is(err, errElementNotFound) {
-			log.Info("No transactions to sync")
-			return nil
-		}
-		if err != nil {
-			return fmt.Errorf("Cannot get latest transaction: %w", err)
-		}
-		latestIndex := latest.GetMeta().Index
-		if latestIndex == nil {
-			return errors.New("Latest index is nil")
-		}
-
-		nextIndex := s.GetNextIndex()
-		if nextIndex-1 == *latestIndex {
-			log.Info("No new transactions to sync", "tip", *latestIndex, "backend", backend.String())
-			return nil
-		}
-		if err := s.syncTransactionRange(nextIndex, *latestIndex, backend); err != nil {
-			return err
-		}
-
-		post, err := s.client.GetLatestTransaction(backend)
-		if err != nil {
-			return fmt.Errorf("Cannot get latest transaction: %w", err)
-		}
-		postLatestIndex := post.GetMeta().Index
-		if postLatestIndex == nil {
-			return errors.New("Latest index is nil")
-		}
-
-		if *postLatestIndex == *latestIndex {
-			return nil
-		}
-	}
-}
-
-// syncTransactionRange will sync a range of transactions from
-// start to end (inclusive) from a specific Backend
-func (s *SyncService) syncTransactionRange(start, end uint64, backend Backend) error {
-	log.Info("Syncing transactions to tip", "start", start, "end", end)
-	for i := start; i <= end; i++ {
-		tx, err := s.client.GetTransaction(i, backend)
-		if err != nil {
-			return fmt.Errorf("cannot fetch transaction %d: %w", i, err)
-		}
-		if err = s.applyTransaction(tx); err != nil {
-			return fmt.Errorf("Cannot apply transaction: %w", err)
-		}
-	}
-	return nil
-}
-
-// syncTransactionBatchesToTip will sync all of the transaction batches to the
-// tip
-func (s *SyncService) syncTransactionBatchesToTip() error {
-	s.loopLock.Lock()
-	defer s.loopLock.Unlock()
-	log.Debug("Syncing transaction batches to tip")
-
-	for {
-		latest, _, err := s.client.GetLatestTransactionBatch()
-		if errors.Is(err, errElementNotFound) {
-			log.Info("No transaction batches to sync")
-			return nil
-		}
-		if err != nil {
-			return fmt.Errorf("Cannot get latest transaction batch: %w", err)
-		}
-
-		nextIndex := s.GetNextBatchIndex()
-		if nextIndex-1 == latest.Index {
-			log.Info("No new batches to sync", "tip", latest.Index)
-			return nil
-		}
-		if err := s.syncTransactionBatchRange(nextIndex, latest.Index); err != nil {
-			return err
-		}
-
-		post, _, err := s.client.GetLatestTransactionBatch()
-		if err != nil {
-			return fmt.Errorf("Cannot get latest transaction batch: %w", err)
-		}
-		if post.Index == latest.Index {
-			return nil
-		}
-	}
-=======
 
 	nextIndex := getNext()
 	if nextIndex == *latestIndex+1 {
@@ -1147,17 +888,12 @@
 		return nil, fmt.Errorf("Cannot sync batches: %w", err)
 	}
 	return index, nil
->>>>>>> c38ec873
 }
 
 // syncTransactionBatchRange will sync a range of batched transactions from
 // start to end (inclusive)
 func (s *SyncService) syncTransactionBatchRange(start, end uint64) error {
-<<<<<<< HEAD
-	log.Debug("Syncing transaction batch range", "start", start, "end", end)
-=======
 	log.Info("Syncing transaction batch range", "start", start, "end", end)
->>>>>>> c38ec873
 	for i := start; i <= end; i++ {
 		log.Debug("Fetching transaction batch", "index", i)
 		_, txs, err := s.client.GetTransactionBatch(i)
@@ -1170,102 +906,6 @@
 			}
 		}
 		s.SetLatestBatchIndex(&i)
-<<<<<<< HEAD
-	}
-	return nil
-}
-
-// syncQueueToTip will sync the `enqueue` transactions to the tip
-// from the last known `enqueue` transaction
-func (s *SyncService) syncQueueToTip() error {
-	s.loopLock.Lock()
-	defer s.loopLock.Unlock()
-
-	for {
-		latest, err := s.client.GetLatestEnqueue()
-		if errors.Is(err, errElementNotFound) {
-			log.Info("No queue transactions to sync")
-			return nil
-		}
-		if err != nil {
-			return fmt.Errorf("Cannot get latest enqueue transaction: %w", err)
-		}
-		latestIndex := latest.GetMeta().QueueIndex
-		if latestIndex == nil {
-			return errors.New("Latest queue transaction has no queue index")
-		}
-
-		nextIndex := s.GetNextEnqueueIndex()
-		if nextIndex-1 == *latestIndex {
-			log.Info("No new queue transactions to sync", "tip", *latestIndex)
-			return nil
-		}
-		if err := s.syncQueueTransactionRange(nextIndex, *latestIndex); err != nil {
-			return err
-		}
-
-		post, err := s.client.GetLatestEnqueue()
-		if err != nil {
-			return fmt.Errorf("Cannot get latest transaction: %w", err)
-		}
-		postLatestIndex := post.GetMeta().QueueIndex
-		if postLatestIndex == nil {
-			return errors.New("Latest queue index is nil")
-		}
-		if *latestIndex == *postLatestIndex {
-			return nil
-		}
-	}
-}
-
-// syncQueueTransactionRange will apply a range of queue transactions from
-// start to end (inclusive)
-func (s *SyncService) syncQueueTransactionRange(start, end uint64) error {
-	log.Info("Syncing enqueue transactions to tip", "start", start, "end", end)
-	for i := start; i <= end; i++ {
-		tx, err := s.client.GetEnqueue(i)
-		if err != nil {
-			return fmt.Errorf("Canot get enqueue transaction; %w", err)
-		}
-		if err := s.applyTransaction(tx); err != nil {
-			return fmt.Errorf("Cannot apply transaction: %w", err)
-		}
-	}
-	return nil
-}
-
-// updateEthContext will update the OVM execution context's
-// timestamp and blocknumber if enough time has passed since
-// it was last updated. This is a sequencer only function.
-func (s *SyncService) updateEthContext() error {
-	context, err := s.client.GetLatestEthContext()
-	if err != nil {
-		return fmt.Errorf("Cannot get eth context: %w", err)
-	}
-	current := time.Unix(int64(s.GetLatestL1Timestamp()), 0)
-	next := time.Unix(int64(context.Timestamp), 0)
-	if next.Sub(current) > s.timestampRefreshThreshold {
-		log.Info("Updating Eth Context", "timetamp", context.Timestamp, "blocknumber", context.BlockNumber)
-		s.SetLatestL1BlockNumber(context.BlockNumber)
-		s.SetLatestL1Timestamp(context.Timestamp)
-	}
-	return nil
-}
-
-// SubscribeNewTxsEvent registers a subscription of NewTxsEvent and
-// starts sending event to the given channel.
-func (s *SyncService) SubscribeNewTxsEvent(ch chan<- core.NewTxsEvent) event.Subscription {
-	return s.scope.Track(s.txFeed.Subscribe(ch))
-}
-
-// getRawTransaction will return the raw serialization of the transaction. This
-// function will be deprecated in the near future when the batch serialization
-// is RLP encoded transactions.
-func getRawTransaction(tx *types.Transaction) ([]byte, error) {
-	if tx == nil {
-		return nil, errors.New("Cannot process nil transaction")
-=======
->>>>>>> c38ec873
 	}
 	return nil
 }
@@ -1280,65 +920,6 @@
 	return index, nil
 }
 
-<<<<<<< HEAD
-	// Since we use a fixed encoding, we need to insert some placeholder address to represent that
-	// the user wants to create a contract (in this case, the zero address).
-	var target common.Address
-	if tx.To() == nil {
-		target = common.Address{}
-	} else {
-		target = *tx.To()
-	}
-
-	// Divide the gas price by one million to compress it
-	// before it is send to the sequencer entrypoint. This is to save
-	// space on calldata.
-	gasPrice := new(big.Int).Div(tx.GasPrice(), new(big.Int).SetUint64(1000000))
-
-	// Sequencer uses a custom encoding structure --
-	// We originally receive sequencer transactions encoded in this way, but we decode them before
-	// inserting into Geth so we can make transactions easily parseable. However, this means that
-	// we need to re-encode the transactions before executing them.
-	var data = new(bytes.Buffer)
-	data.WriteByte(getSignatureType(tx))                         // 1 byte: 00 == EIP 155, 02 == ETH Sign Message
-	data.Write(fillBytes(r, 32))                                 // 32 bytes: Signature `r` parameter
-	data.Write(fillBytes(s, 32))                                 // 32 bytes: Signature `s` parameter
-	data.Write(fillBytes(v, 1))                                  // 1 byte: Signature `v` parameter
-	data.Write(fillBytes(new(big.Int).SetUint64(tx.Gas()), 3))   // 3 bytes: Gas limit
-	data.Write(fillBytes(gasPrice, 3))                           // 3 bytes: Gas price
-	data.Write(fillBytes(new(big.Int).SetUint64(tx.Nonce()), 3)) // 3 bytes: Nonce
-	data.Write(target.Bytes())                                   // 20 bytes: Target address
-	data.Write(tx.Data())
-
-	return data.Bytes(), nil
-}
-
-// fillBytes is taken from a newer version of the golang standard library
-// will panic if the provided biginteger does not fit in the provided `size` number of bytes
-func fillBytes(x *big.Int, size int) []byte {
-	b := x.Bytes()
-	switch {
-	case len(b) > size:
-		panic("math/big: value won't fit requested size")
-	case len(b) == size:
-		return b
-	default:
-		buf := make([]byte, size)
-		copy(buf[size-len(b):], b)
-		return buf
-	}
-}
-
-// getSignatureType is a patch to fix a bug in the contracts. Will be deprecated
-// with the move to RLP encoded transactions in batches.
-func getSignatureType(tx *types.Transaction) uint8 {
-	if tx.SignatureHashType() == 0 {
-		return 0
-	} else if tx.SignatureHashType() == 1 {
-		return 2
-	} else {
-		return 1
-=======
 // syncQueueTransactionRange will apply a range of queue transactions from
 // start to end (inclusive)
 func (s *SyncService) syncQueueTransactionRange(start, end uint64) error {
@@ -1383,7 +964,6 @@
 		if err = s.applyTransaction(tx); err != nil {
 			return fmt.Errorf("Cannot apply transaction: %w", err)
 		}
->>>>>>> c38ec873
 	}
 	return nil
 }
@@ -1416,18 +996,5 @@
 	if i == nil {
 		return "<nil>"
 	}
-<<<<<<< HEAD
-	queueOrigin := types.QueueOrigin(meta.QueueOrigin.Uint64())
-	fixed := types.NewTransactionMeta(meta.L1BlockNumber, meta.L1Timestamp, meta.L1MessageSender, meta.SignatureHashType, queueOrigin, meta.Index, meta.QueueIndex, raw)
-	tx.SetTransactionMeta(fixed)
-	return tx
-}
-
-func stringify(i *uint64) string {
-	if i == nil {
-		return "<nil>"
-	}
-=======
->>>>>>> c38ec873
 	return strconv.FormatUint(*i, 10)
 }