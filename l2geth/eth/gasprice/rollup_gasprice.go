package gasprice

import (
	"context"
	"math/big"
	"sync"

<<<<<<< HEAD
	"github.com/ethereum/go-ethereum/core"
=======
>>>>>>> e389ba10
	"github.com/ethereum/go-ethereum/log"
)

// RollupOracle holds the L1 and L2 gas prices for fee calculation
type RollupOracle struct {
	l1GasPrice     *big.Int
	l2GasPrice     *big.Int
	l1GasPriceLock sync.RWMutex
	l2GasPriceLock sync.RWMutex
}

// NewRollupOracle returns an initialized RollupOracle
<<<<<<< HEAD
func NewRollupOracle(dataPrice *big.Int, executionPrice *big.Int) *RollupOracle {
=======
func NewRollupOracle(l1GasPrice *big.Int, l2GasPrice *big.Int) *RollupOracle {
>>>>>>> e389ba10
	return &RollupOracle{
		l1GasPrice: l1GasPrice,
		l2GasPrice: l2GasPrice,
	}
}

// SuggestL1GasPrice returns the gas price which should be charged per byte of published
// data by the sequencer.
func (gpo *RollupOracle) SuggestL1GasPrice(ctx context.Context) (*big.Int, error) {
<<<<<<< HEAD
	gpo.dataPriceLock.RLock()
	defer gpo.dataPriceLock.RUnlock()
	return gpo.dataPrice, nil
}

// SetL1GasPrice returns the current L1 gas price
func (gpo *RollupOracle) SetL1GasPrice(dataPrice *big.Int) error {
	gpo.dataPriceLock.Lock()
	defer gpo.dataPriceLock.Unlock()
	if err := core.VerifyL1GasPrice(dataPrice); err != nil {
		return err
	}
	gpo.dataPrice = dataPrice
	log.Info("Set L1 Gas Price", "gasprice", gpo.dataPrice)
=======
	gpo.l1GasPriceLock.RLock()
	defer gpo.l1GasPriceLock.RUnlock()
	return gpo.l1GasPrice, nil
}

// SetL1GasPrice returns the current L1 gas price
func (gpo *RollupOracle) SetL1GasPrice(gasPrice *big.Int) error {
	gpo.l1GasPriceLock.Lock()
	defer gpo.l1GasPriceLock.Unlock()
	gpo.l1GasPrice = gasPrice
	log.Info("Set L1 Gas Price", "gasprice", gpo.l1GasPrice)
>>>>>>> e389ba10
	return nil
}

// SuggestL2GasPrice returns the gas price which should be charged per unit of gas
// set manually by the sequencer depending on congestion
func (gpo *RollupOracle) SuggestL2GasPrice(ctx context.Context) (*big.Int, error) {
<<<<<<< HEAD
	gpo.executionPriceLock.RLock()
	defer gpo.executionPriceLock.RUnlock()
	return gpo.executionPrice, nil
}

// SetL2GasPrice returns the current L2 gas price
func (gpo *RollupOracle) SetL2GasPrice(executionPrice *big.Int) error {
	gpo.executionPriceLock.Lock()
	defer gpo.executionPriceLock.Unlock()
	if err := core.VerifyL2GasPrice(executionPrice); err != nil {
		return err
	}
	gpo.executionPrice = executionPrice
	log.Info("Set L2 Gas Price", "gasprice", gpo.executionPrice)
=======
	gpo.l2GasPriceLock.RLock()
	defer gpo.l2GasPriceLock.RUnlock()
	return gpo.l2GasPrice, nil
}

// SetL2GasPrice returns the current L2 gas price
func (gpo *RollupOracle) SetL2GasPrice(gasPrice *big.Int) error {
	gpo.l2GasPriceLock.Lock()
	defer gpo.l2GasPriceLock.Unlock()
	gpo.l2GasPrice = gasPrice
	log.Info("Set L2 Gas Price", "gasprice", gpo.l2GasPrice)
>>>>>>> e389ba10
	return nil
}<|MERGE_RESOLUTION|>--- conflicted
+++ resolved
@@ -2,14 +2,9 @@
 
 import (
 	"context"
+	"github.com/ethereum/go-ethereum/log"
 	"math/big"
 	"sync"
-
-<<<<<<< HEAD
-	"github.com/ethereum/go-ethereum/core"
-=======
->>>>>>> e389ba10
-	"github.com/ethereum/go-ethereum/log"
 )
 
 // RollupOracle holds the L1 and L2 gas prices for fee calculation
@@ -21,11 +16,7 @@
 }
 
 // NewRollupOracle returns an initialized RollupOracle
-<<<<<<< HEAD
-func NewRollupOracle(dataPrice *big.Int, executionPrice *big.Int) *RollupOracle {
-=======
 func NewRollupOracle(l1GasPrice *big.Int, l2GasPrice *big.Int) *RollupOracle {
->>>>>>> e389ba10
 	return &RollupOracle{
 		l1GasPrice: l1GasPrice,
 		l2GasPrice: l2GasPrice,
@@ -35,22 +26,6 @@
 // SuggestL1GasPrice returns the gas price which should be charged per byte of published
 // data by the sequencer.
 func (gpo *RollupOracle) SuggestL1GasPrice(ctx context.Context) (*big.Int, error) {
-<<<<<<< HEAD
-	gpo.dataPriceLock.RLock()
-	defer gpo.dataPriceLock.RUnlock()
-	return gpo.dataPrice, nil
-}
-
-// SetL1GasPrice returns the current L1 gas price
-func (gpo *RollupOracle) SetL1GasPrice(dataPrice *big.Int) error {
-	gpo.dataPriceLock.Lock()
-	defer gpo.dataPriceLock.Unlock()
-	if err := core.VerifyL1GasPrice(dataPrice); err != nil {
-		return err
-	}
-	gpo.dataPrice = dataPrice
-	log.Info("Set L1 Gas Price", "gasprice", gpo.dataPrice)
-=======
 	gpo.l1GasPriceLock.RLock()
 	defer gpo.l1GasPriceLock.RUnlock()
 	return gpo.l1GasPrice, nil
@@ -62,29 +37,12 @@
 	defer gpo.l1GasPriceLock.Unlock()
 	gpo.l1GasPrice = gasPrice
 	log.Info("Set L1 Gas Price", "gasprice", gpo.l1GasPrice)
->>>>>>> e389ba10
 	return nil
 }
 
 // SuggestL2GasPrice returns the gas price which should be charged per unit of gas
 // set manually by the sequencer depending on congestion
 func (gpo *RollupOracle) SuggestL2GasPrice(ctx context.Context) (*big.Int, error) {
-<<<<<<< HEAD
-	gpo.executionPriceLock.RLock()
-	defer gpo.executionPriceLock.RUnlock()
-	return gpo.executionPrice, nil
-}
-
-// SetL2GasPrice returns the current L2 gas price
-func (gpo *RollupOracle) SetL2GasPrice(executionPrice *big.Int) error {
-	gpo.executionPriceLock.Lock()
-	defer gpo.executionPriceLock.Unlock()
-	if err := core.VerifyL2GasPrice(executionPrice); err != nil {
-		return err
-	}
-	gpo.executionPrice = executionPrice
-	log.Info("Set L2 Gas Price", "gasprice", gpo.executionPrice)
-=======
 	gpo.l2GasPriceLock.RLock()
 	defer gpo.l2GasPriceLock.RUnlock()
 	return gpo.l2GasPrice, nil
@@ -96,6 +54,5 @@
 	defer gpo.l2GasPriceLock.Unlock()
 	gpo.l2GasPrice = gasPrice
 	log.Info("Set L2 Gas Price", "gasprice", gpo.l2GasPrice)
->>>>>>> e389ba10
 	return nil
 }