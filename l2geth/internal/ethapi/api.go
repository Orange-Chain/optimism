--- conflicted
+++ resolved
@@ -1032,13 +1032,6 @@
 // fees can compensate for the additional costs the sequencer pays for publishing the
 // transaction calldata
 func DoEstimateGas(ctx context.Context, b Backend, args CallArgs, blockNrOrHash rpc.BlockNumberOrHash, gasCap *big.Int) (hexutil.Uint64, error) {
-<<<<<<< HEAD
-	if args.Data == nil {
-		args.Data = &hexutil.Bytes{}
-	}
-
-=======
->>>>>>> e3b138be
 	// 1. get the gas that would be used by the transaction
 	gasUsed, err := legacyDoEstimateGas(ctx, b, args, blockNrOrHash, gasCap)
 	if err != nil {
@@ -1060,21 +1053,16 @@
 
 	l2GasLimit := new(big.Int).SetUint64(uint64(gasUsed))
 	// 3. calculate the fee and normalize by the default gas price
-<<<<<<< HEAD
-	fee, err := core.CalculateRollupFee(*args.Data, l1GasPrice, l2GasLimit, l2GasPrice)
-	if err != nil {
-		return 0, err
-=======
-	var data []byte
+
+  var data []byte
 	if args.Data == nil {
 		data = []byte{}
 	} else {
 		data = *args.Data
 	}
-	fee := core.CalculateRollupFee(data, uint64(gasUsed), dataPrice, executionPrice).Uint64() / defaultGasPrice
-	if fee < 21000 {
-		fee = 21000
->>>>>>> e3b138be
+	fee, err := core.CalculateRollupFee(*args.Data, l1GasPrice, l2GasLimit, l2GasPrice)
+	if err != nil {
+		return 0, err
 	}
 	return (hexutil.Uint64)(fee), nil
 }
