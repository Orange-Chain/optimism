COMPOSEFLAGS=-d
ITESTS_L2_HOST=http://localhost:9545
BEDROCK_TAGS_REMOTE?=origin
# Requires at least Python v3.9; specify a minor version below if needed
PYTHON=python3

build: build-go build-ts
.PHONY: build

build-go: submodules op-node op-proposer op-batcher op-erigon
.PHONY: build-go

build-ts: submodules
	if [ -n "$$NVM_DIR" ]; then \
		. $$NVM_DIR/nvm.sh && nvm use; \
	fi
	pnpm install
	pnpm build
.PHONY: build-ts

ci-builder:
	docker build -t ci-builder -f ops/docker/ci-builder/Dockerfile .

submodules:
	# CI will checkout submodules on its own (and fails on these commands)
	if [ -z "$$GITHUB_ENV" ]; then \
		echo "SKIP submodules" \
		#git submodule init; \
		#git submodule update; \
	fi
.PHONY: submodules

op-bindings:
	make -C ./op-bindings
.PHONY: op-bindings

op-node:
	make -C ./op-node op-node
.PHONY: op-node

generate-mocks-op-node:
	make -C ./op-node generate-mocks
.PHONY: generate-mocks-op-node

generate-mocks-op-service:
	make -C ./op-service generate-mocks
.PHONY: generate-mocks-op-service

op-batcher:
	make -C ./op-batcher op-batcher
.PHONY: op-batcher

op-proposer:
	make -C ./op-proposer op-proposer
.PHONY: op-proposer

op-challenger:
	make -C ./op-challenger op-challenger
.PHONY: op-challenger

op-program:
	make -C ./op-program op-program
.PHONY: op-program

op-erigon:
	make -C ./op-erigon erigon
.PHONY: op-erigon

cannon:
	make -C ./cannon cannon
.PHONY: cannon

cannon-prestate: op-program cannon
	./cannon/bin/cannon load-elf --path op-program/bin/op-program-client.elf --out op-program/bin/prestate.json --meta op-program/bin/meta.json
	./cannon/bin/cannon run --proof-at '=0' --stop-at '=1' --input op-program/bin/prestate.json --meta op-program/bin/meta.json --proof-fmt 'op-program/bin/%d.json' --output ""
	mv op-program/bin/0.json op-program/bin/prestate-proof.json

mod-tidy:
	# Below GOPRIVATE line allows mod-tidy to be run immediately after
	# releasing new versions. This bypasses the Go modules proxy, which
	# can take a while to index new versions.
	#
	# See https://proxy.golang.org/ for more info.
	export GOPRIVATE="github.com/ethereum-optimism,github.com/bobanetwork"
	export GOPROXY="https://proxy.golang.org,direct"
	go mod tidy
.PHONY: mod-tidy

clean:
	rm -rf ./bin
	make -C ./op-erigon clean
.PHONY: clean

nuke: clean devnet-clean
	git clean -Xdf
.PHONY: nuke

devnet-up:
	@if [ ! -e op-program/bin ]; then \
		make cannon-prestate; \
	fi
<<<<<<< HEAD
	$(shell ./ops/scripts/newer-file.sh .devnet/allocs-l1.json ./packages/contracts-bedrock)
	if [ $(.SHELLSTATUS) -ne 0 ]; then \
		make devnet-allocs; \
	fi
	PYTHONPATH=./bedrock-devnet ${PYTHON} ./bedrock-devnet/main.py --monorepo-dir=.
=======
	./ops/scripts/newer-file.sh .devnet/allocs-l1.json ./packages/contracts-bedrock \
		|| make devnet-allocs
	PYTHONPATH=./bedrock-devnet python3 ./bedrock-devnet/main.py --monorepo-dir=.
>>>>>>> b356e97b
.PHONY: devnet-up

# alias for devnet-up
devnet-up-deploy: devnet-up

devnet-hardhat-up:
	@if [ ! -e op-program/bin ]; then \
		make cannon-prestate; \
	fi
	PYTHONPATH=./bedrock-devnet ${PYTHON} ./bedrock-devnet/hardhat.py --monorepo-dir=.
.PHONY: devnet-hardhat-up

devnet-hardhat-test:
	PYTHONPATH=./bedrock-devnet ${PYTHON} ./bedrock-devnet/hardhat.py --monorepo-dir=. --test
.PHONY: devnet-hardhat-test

devnet-test:
	PYTHONPATH=./bedrock-devnet ${PYTHON} ./bedrock-devnet/main.py --monorepo-dir=. --test
.PHONY: devnet-test

devnet-down:
	@(cd ./ops-bedrock && GENESIS_TIMESTAMP=$(shell date +%s) docker compose stop)
.PHONY: devnet-down

devnet-clean:
	rm -rf ./packages/contracts-bedrock/deployments/devnetL1
	rm -rf ./.devnet
	cd ./ops-bedrock && docker compose down
	docker image ls 'ops-bedrock*' --format='{{.Repository}}' | xargs -r docker rmi
	docker volume ls --filter name=ops-bedrock --format='{{.Name}}' | xargs -r docker volume rm
.PHONY: devnet-clean

devnet-allocs:
	PYTHONPATH=./bedrock-devnet python3 ./bedrock-devnet/main.py --monorepo-dir=. --allocs

devnet-logs:
	@(cd ./ops-bedrock && docker compose logs -f)
	.PHONY: devnet-logs

test-unit:
	make -C ./op-node test
	make -C ./op-proposer test
	make -C ./op-batcher test
	make -C ./op-e2e test
	pnpm test
.PHONY: test-unit

test-integration:
	bash ./ops-bedrock/test-integration.sh \
		./packages/contracts-bedrock/deployments/devnetL1
.PHONY: test-integration

# Remove the baseline-commit to generate a base reading & show all issues
semgrep:
	$(eval DEV_REF := $(shell git rev-parse develop))
	SEMGREP_REPO_NAME=ethereum-optimism/optimism semgrep ci --baseline-commit=$(DEV_REF)
.PHONY: semgrep

clean-node-modules:
	rm -rf node_modules
	rm -rf packages/**/node_modules

tag-bedrock-go-modules:
	./ops/scripts/tag-bedrock-go-modules.sh $(BEDROCK_TAGS_REMOTE) $(VERSION)
.PHONY: tag-bedrock-go-modules

update-op-geth:
	./ops/scripts/update-op-geth.py
.PHONY: update-op-geth

bedrock-markdown-links:
	docker run --init -it -v `pwd`:/input lycheeverse/lychee --verbose --no-progress --exclude-loopback \
		--exclude twitter.com --exclude explorer.optimism.io --exclude linux-mips.org \
		--exclude-mail /input/README.md "/input/specs/**/*.md"

install-geth:
	go install github.com/ethereum/go-ethereum/cmd/geth@v1.12.0<|MERGE_RESOLUTION|>--- conflicted
+++ resolved
@@ -99,17 +99,9 @@
 	@if [ ! -e op-program/bin ]; then \
 		make cannon-prestate; \
 	fi
-<<<<<<< HEAD
-	$(shell ./ops/scripts/newer-file.sh .devnet/allocs-l1.json ./packages/contracts-bedrock)
-	if [ $(.SHELLSTATUS) -ne 0 ]; then \
-		make devnet-allocs; \
-	fi
-	PYTHONPATH=./bedrock-devnet ${PYTHON} ./bedrock-devnet/main.py --monorepo-dir=.
-=======
 	./ops/scripts/newer-file.sh .devnet/allocs-l1.json ./packages/contracts-bedrock \
 		|| make devnet-allocs
-	PYTHONPATH=./bedrock-devnet python3 ./bedrock-devnet/main.py --monorepo-dir=.
->>>>>>> b356e97b
+	PYTHONPATH=./bedrock-devnet ${PYTHON} ./bedrock-devnet/main.py --monorepo-dir=.
 .PHONY: devnet-up
 
 # alias for devnet-up
