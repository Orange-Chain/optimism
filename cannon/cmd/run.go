package cmd

import (
	"context"
	"fmt"
	"os"
	"os/exec"
	"slices"
	"strconv"
	"strings"
	"time"

	"github.com/ethereum/go-ethereum/common"
	"github.com/ethereum/go-ethereum/common/hexutil"
	"github.com/ethereum/go-ethereum/log"
	"github.com/urfave/cli/v2"

	"github.com/pkg/profile"

	"github.com/ethereum-optimism/optimism/cannon/mipsevm"
	preimage "github.com/ethereum-optimism/optimism/op-preimage"
	"github.com/ethereum-optimism/optimism/op-service/jsonutil"
)

var (
	RunInputFlag = &cli.PathFlag{
		Name:      "input",
		Usage:     "path of input JSON state. Stdin if left empty.",
		TakesFile: true,
		Value:     "state.json",
		Required:  true,
	}
	RunOutputFlag = &cli.PathFlag{
		Name:      "output",
		Usage:     "path of output JSON state. Not written if empty, use - to write to Stdout.",
		TakesFile: true,
		Value:     "out.json",
		Required:  false,
	}
	patternHelp    = "'never' (default), 'always', '=123' at exactly step 123, '%123' for every 123 steps"
	RunProofAtFlag = &cli.GenericFlag{
		Name:     "proof-at",
		Usage:    "step pattern to output proof at: " + patternHelp,
		Value:    new(StepMatcherFlag),
		Required: false,
	}
	RunProofFmtFlag = &cli.StringFlag{
		Name:     "proof-fmt",
		Usage:    "format for proof data output file names. Proof data is written to stdout if -.",
		Value:    "proof-%d.json",
		Required: false,
	}
	RunSnapshotAtFlag = &cli.GenericFlag{
		Name:     "snapshot-at",
		Usage:    "step pattern to output snapshots at: " + patternHelp,
		Value:    new(StepMatcherFlag),
		Required: false,
	}
	RunSnapshotFmtFlag = &cli.StringFlag{
		Name:     "snapshot-fmt",
		Usage:    "format for snapshot output file names.",
		Value:    "state-%d.json",
		Required: false,
	}
	RunStopAtFlag = &cli.GenericFlag{
		Name:     "stop-at",
		Usage:    "step pattern to stop at: " + patternHelp,
		Value:    new(StepMatcherFlag),
		Required: false,
	}
	RunStopAtPreimageFlag = &cli.StringFlag{
		Name:     "stop-at-preimage",
		Usage:    "stop at the first preimage request matching this key",
		Required: false,
	}
	RunStopAtPreimageTypeFlag = &cli.StringFlag{
		Name:     "stop-at-preimage-type",
		Usage:    "stop at the first preimage request matching this type",
		Required: false,
	}
	RunStopAtPreimageLargerThanFlag = &cli.StringFlag{
		Name:     "stop-at-preimage-larger-than",
		Usage:    "stop at the first step that requests a preimage larger than the specified size (in bytes)",
		Required: false,
	}
	RunMetaFlag = &cli.PathFlag{
		Name:     "meta",
		Usage:    "path to metadata file for symbol lookup for enhanced debugging info during execution.",
		Value:    "meta.json",
		Required: false,
	}
	RunInfoAtFlag = &cli.GenericFlag{
		Name:     "info-at",
		Usage:    "step pattern to print info at: " + patternHelp,
		Value:    MustStepMatcherFlag("%100000"),
		Required: false,
	}
	RunPProfCPU = &cli.BoolFlag{
		Name:  "pprof.cpu",
		Usage: "enable pprof cpu profiling",
	}

	OutFilePerm = os.FileMode(0o755)
)

type Proof struct {
	Step uint64 `json:"step"`

	Pre  common.Hash `json:"pre"`
	Post common.Hash `json:"post"`

	StateData hexutil.Bytes `json:"state-data"`
	ProofData hexutil.Bytes `json:"proof-data"`

	OracleKey    hexutil.Bytes `json:"oracle-key,omitempty"`
	OracleValue  hexutil.Bytes `json:"oracle-value,omitempty"`
	OracleOffset uint32        `json:"oracle-offset,omitempty"`
}

type rawHint string

func (rh rawHint) Hint() string {
	return string(rh)
}

type rawKey [32]byte

func (rk rawKey) PreimageKey() [32]byte {
	return rk
}

type ProcessPreimageOracle struct {
	pCl      *preimage.OracleClient
	hCl      *preimage.HintWriter
	cmd      *exec.Cmd
	waitErr  chan error
	cancelIO context.CancelCauseFunc
}

const clientPollTimeout = time.Second * 15

func NewProcessPreimageOracle(name string, args []string) (*ProcessPreimageOracle, error) {
	if name == "" {
		return &ProcessPreimageOracle{}, nil
	}

	pClientRW, pOracleRW, err := preimage.CreateBidirectionalChannel()
	if err != nil {
		return nil, err
	}
	hClientRW, hOracleRW, err := preimage.CreateBidirectionalChannel()
	if err != nil {
		return nil, err
	}

	cmd := exec.Command(name, args...) // nosemgrep
	cmd.Stdout = os.Stdout
	cmd.Stderr = os.Stderr
	cmd.ExtraFiles = []*os.File{
		hOracleRW.Reader(),
		hOracleRW.Writer(),
		pOracleRW.Reader(),
		pOracleRW.Writer(),
	}

	// Note that the client file descriptors are not closed when the pre-image server exits.
	// So we use the FilePoller to ensure that we don't get stuck in a blocking read/write.
	ctx, cancelIO := context.WithCancelCause(context.Background())
	preimageClientIO := preimage.NewFilePoller(ctx, pClientRW, clientPollTimeout)
	hostClientIO := preimage.NewFilePoller(ctx, hClientRW, clientPollTimeout)
	out := &ProcessPreimageOracle{
		pCl:      preimage.NewOracleClient(preimageClientIO),
		hCl:      preimage.NewHintWriter(hostClientIO),
		cmd:      cmd,
		waitErr:  make(chan error),
		cancelIO: cancelIO,
	}
	return out, nil
}

func (p *ProcessPreimageOracle) Hint(v []byte) {
	if p.hCl == nil { // no hint processor
		return
	}
	p.hCl.Hint(rawHint(v))
}

func (p *ProcessPreimageOracle) GetPreimage(k [32]byte) []byte {
	if p.pCl == nil {
		panic("no pre-image retriever available")
	}
	return p.pCl.Get(rawKey(k))
}

func (p *ProcessPreimageOracle) Start() error {
	if p.cmd == nil {
		return nil
	}
	err := p.cmd.Start()
	go p.wait()
	return err
}

func (p *ProcessPreimageOracle) Close() error {
	if p.cmd == nil {
		return nil
	}
	// Give the pre-image server time to exit cleanly before killing it.
	time.Sleep(time.Second * 1)
	_ = p.cmd.Process.Signal(os.Interrupt)
	return <-p.waitErr
}

func (p *ProcessPreimageOracle) wait() {
	err := p.cmd.Wait()
	var waitErr error
	if err, ok := err.(*exec.ExitError); !ok || !err.Success() {
		waitErr = err
	}
	p.cancelIO(fmt.Errorf("%w: pre-image server has exited", waitErr))
	p.waitErr <- waitErr
	close(p.waitErr)
}

type StepFn func(proof bool) (*mipsevm.StepWitness, error)

func Guard(proc *os.ProcessState, fn StepFn) StepFn {
	return func(proof bool) (*mipsevm.StepWitness, error) {
		wit, err := fn(proof)
		if err != nil {
			if proc.Exited() {
				return nil, fmt.Errorf("pre-image server exited with code %d, resulting in err %w", proc.ExitCode(), err)
			} else {
				return nil, err
			}
		}
		return wit, nil
	}
}

var _ mipsevm.PreimageOracle = (*ProcessPreimageOracle)(nil)

func Run(ctx *cli.Context) error {
	if ctx.Bool(RunPProfCPU.Name) {
		defer profile.Start(profile.NoShutdownHook, profile.ProfilePath("."), profile.CPUProfile).Stop()
	}

	state, err := jsonutil.LoadJSON[mipsevm.State](ctx.Path(RunInputFlag.Name))
	if err != nil {
		return err
	}

	l := Logger(os.Stderr, log.LevelInfo)
	outLog := &mipsevm.LoggingWriter{Name: "program std-out", Log: l}
	errLog := &mipsevm.LoggingWriter{Name: "program std-err", Log: l}

	stopAtAnyPreimage := false
<<<<<<< HEAD
	var stopAtPreimageTypeByte preimage.KeyType
	switch ctx.String(RunStopAtPreimageTypeFlag.Name) {
	case "local":
		stopAtPreimageTypeByte = preimage.LocalKeyType
	case "keccak":
		stopAtPreimageTypeByte = preimage.Keccak256KeyType
	case "sha256":
		stopAtPreimageTypeByte = preimage.Sha256KeyType
	case "blob":
		stopAtPreimageTypeByte = preimage.BlobKeyType
	case "precompile":
		stopAtPreimageTypeByte = preimage.PrecompileKeyType
	case "any":
		stopAtAnyPreimage = true
	case "":
		// 0 preimage type is forbidden so will not stop at any preimage
	default:
		return fmt.Errorf("invalid preimage type %q", ctx.String(RunStopAtPreimageTypeFlag.Name))
=======
	var stopAtPreimageKeyPrefix []byte
	stopAtPreimageOffset := uint32(0)
	if ctx.IsSet(RunStopAtPreimageFlag.Name) {
		val := ctx.String(RunStopAtPreimageFlag.Name)
		parts := strings.Split(val, "@")
		if len(parts) > 2 {
			return fmt.Errorf("invalid %v: %v", RunStopAtPreimageFlag.Name, val)
		}
		stopAtPreimageKeyPrefix = common.FromHex(parts[0])
		if len(parts) == 2 {
			x, err := strconv.ParseUint(parts[1], 10, 32)
			if err != nil {
				return fmt.Errorf("invalid preimage offset: %w", err)
			}
			stopAtPreimageOffset = uint32(x)
		}
	} else {
		switch ctx.String(RunStopAtPreimageTypeFlag.Name) {
		case "local":
			stopAtPreimageKeyPrefix = []byte{byte(preimage.LocalKeyType)}
		case "keccak":
			stopAtPreimageKeyPrefix = []byte{byte(preimage.Keccak256KeyType)}
		case "sha256":
			stopAtPreimageKeyPrefix = []byte{byte(preimage.Sha256KeyType)}
		case "blob":
			stopAtPreimageKeyPrefix = []byte{byte(preimage.BlobKeyType)}
		case "precompile":
			stopAtPreimageKeyPrefix = []byte{byte(preimage.PrecompileKeyType)}
		case "any":
			stopAtAnyPreimage = true
		case "":
			// 0 preimage type is forbidden so will not stop at any preimage
		default:
			return fmt.Errorf("invalid preimage type %q", ctx.String(RunStopAtPreimageTypeFlag.Name))
		}
>>>>>>> b37df3e9
	}
	stopAtPreimageLargerThan := ctx.Int(RunStopAtPreimageLargerThanFlag.Name)

	// split CLI args after first '--'
	args := ctx.Args().Slice()
	for i, arg := range args {
		if arg == "--" {
			args = args[i+1:]
			break
		}
	}
	if len(args) == 0 {
		args = []string{""}
	}

	po, err := NewProcessPreimageOracle(args[0], args[1:])
	if err != nil {
		return fmt.Errorf("failed to create pre-image oracle process: %w", err)
	}
	if err := po.Start(); err != nil {
		return fmt.Errorf("failed to start pre-image oracle server: %w", err)
	}
	defer func() {
		if err := po.Close(); err != nil {
			l.Error("failed to close pre-image server", "err", err)
		}
	}()

	stopAt := ctx.Generic(RunStopAtFlag.Name).(*StepMatcherFlag).Matcher()
	proofAt := ctx.Generic(RunProofAtFlag.Name).(*StepMatcherFlag).Matcher()
	snapshotAt := ctx.Generic(RunSnapshotAtFlag.Name).(*StepMatcherFlag).Matcher()
	infoAt := ctx.Generic(RunInfoAtFlag.Name).(*StepMatcherFlag).Matcher()

	var meta *mipsevm.Metadata
	if metaPath := ctx.Path(RunMetaFlag.Name); metaPath == "" {
		l.Info("no metadata file specified, defaulting to empty metadata")
		meta = &mipsevm.Metadata{Symbols: nil} // provide empty metadata by default
	} else {
		if m, err := jsonutil.LoadJSON[mipsevm.Metadata](metaPath); err != nil {
			return fmt.Errorf("failed to load metadata: %w", err)
		} else {
			meta = m
		}
	}

	us := mipsevm.NewInstrumentedState(state, po, outLog, errLog)
	proofFmt := ctx.String(RunProofFmtFlag.Name)
	snapshotFmt := ctx.String(RunSnapshotFmtFlag.Name)

	stepFn := us.Step
	if po.cmd != nil {
		stepFn = Guard(po.cmd.ProcessState, stepFn)
	}

	start := time.Now()
	startStep := state.Step

	// avoid symbol lookups every instruction by preparing a matcher func
	sleepCheck := meta.SymbolMatcher("runtime.notesleep")

	for !state.Exited {
		if state.Step%100 == 0 { // don't do the ctx err check (includes lock) too often
			if err := ctx.Context.Err(); err != nil {
				return err
			}
		}

		step := state.Step

		if infoAt(state) {
			delta := time.Since(start)
			l.Info("processing",
				"step", step,
				"pc", mipsevm.HexU32(state.PC),
				"insn", mipsevm.HexU32(state.Memory.GetMemory(state.PC)),
				"ips", float64(step-startStep)/(float64(delta)/float64(time.Second)),
				"pages", state.Memory.PageCount(),
				"mem", state.Memory.Usage(),
				"name", meta.LookupSymbol(state.PC),
			)
		}

		if sleepCheck(state.PC) { // don't loop forever when we get stuck because of an unexpected bad program
			return fmt.Errorf("got stuck in Go sleep at step %d", step)
		}

		if stopAt(state) {
			l.Info("Reached stop at")
			break
		}

		if snapshotAt(state) {
			if err := jsonutil.WriteJSON(fmt.Sprintf(snapshotFmt, step), state, OutFilePerm); err != nil {
				return fmt.Errorf("failed to write state snapshot: %w", err)
			}
		}

		if proofAt(state) {
			preStateHash, err := state.EncodeWitness().StateHash()
			if err != nil {
				return fmt.Errorf("failed to hash prestate witness: %w", err)
			}
			witness, err := stepFn(true)
			if err != nil {
				return fmt.Errorf("failed at proof-gen step %d (PC: %08x): %w", step, state.PC, err)
			}
			postStateHash, err := state.EncodeWitness().StateHash()
			if err != nil {
				return fmt.Errorf("failed to hash poststate witness: %w", err)
			}
			proof := &Proof{
				Step:      step,
				Pre:       preStateHash,
				Post:      postStateHash,
				StateData: witness.State,
				ProofData: witness.MemProof,
			}
			if witness.HasPreimage() {
				proof.OracleKey = witness.PreimageKey[:]
				proof.OracleValue = witness.PreimageValue
				proof.OracleOffset = witness.PreimageOffset
			}
			if err := jsonutil.WriteJSON(fmt.Sprintf(proofFmt, step), proof, OutFilePerm); err != nil {
				return fmt.Errorf("failed to write proof data: %w", err)
			}
		} else {
			_, err = stepFn(false)
			if err != nil {
				return fmt.Errorf("failed at step %d (PC: %08x): %w", step, state.PC, err)
			}
		}

		lastPreimageKey, lastPreimageValue, lastPreimageOffset := us.LastPreimage()
		if lastPreimageOffset != ^uint32(0) {
			if stopAtAnyPreimage {
				l.Info("Stopping at preimage read")
				break
			}
			if len(stopAtPreimageKeyPrefix) > 0 &&
				slices.Equal(lastPreimageKey[:len(stopAtPreimageKeyPrefix)], stopAtPreimageKeyPrefix) {
				if stopAtPreimageOffset == lastPreimageOffset {
					l.Info("Stopping at preimage read", "keyPrefix", common.Bytes2Hex(stopAtPreimageKeyPrefix), "offset", lastPreimageOffset)
					break
				}
			}
			if stopAtPreimageLargerThan != 0 && len(lastPreimageValue) > stopAtPreimageLargerThan {
				l.Info("Stopping at preimage read", "size", len(lastPreimageValue), "min", stopAtPreimageLargerThan)
				break
			}
		}
	}
	l.Info("Execution stopped", "exited", state.Exited, "code", state.ExitCode)

	if err := jsonutil.WriteJSON(ctx.Path(RunOutputFlag.Name), state, OutFilePerm); err != nil {
		return fmt.Errorf("failed to write state output: %w", err)
	}
	return nil
}

var RunCommand = &cli.Command{
	Name:        "run",
	Usage:       "Run VM step(s) and generate proof data to replicate onchain.",
	Description: "Run VM step(s) and generate proof data to replicate onchain. See flags to match when to output a proof, a snapshot, or to stop early.",
	Action:      Run,
	Flags: []cli.Flag{
		RunInputFlag,
		RunOutputFlag,
		RunProofAtFlag,
		RunProofFmtFlag,
		RunSnapshotAtFlag,
		RunSnapshotFmtFlag,
		RunStopAtFlag,
		RunStopAtPreimageFlag,
		RunStopAtPreimageTypeFlag,
		RunStopAtPreimageLargerThanFlag,
		RunMetaFlag,
		RunInfoAtFlag,
		RunPProfCPU,
	},
}<|MERGE_RESOLUTION|>--- conflicted
+++ resolved
@@ -255,26 +255,6 @@
 	errLog := &mipsevm.LoggingWriter{Name: "program std-err", Log: l}
 
 	stopAtAnyPreimage := false
-<<<<<<< HEAD
-	var stopAtPreimageTypeByte preimage.KeyType
-	switch ctx.String(RunStopAtPreimageTypeFlag.Name) {
-	case "local":
-		stopAtPreimageTypeByte = preimage.LocalKeyType
-	case "keccak":
-		stopAtPreimageTypeByte = preimage.Keccak256KeyType
-	case "sha256":
-		stopAtPreimageTypeByte = preimage.Sha256KeyType
-	case "blob":
-		stopAtPreimageTypeByte = preimage.BlobKeyType
-	case "precompile":
-		stopAtPreimageTypeByte = preimage.PrecompileKeyType
-	case "any":
-		stopAtAnyPreimage = true
-	case "":
-		// 0 preimage type is forbidden so will not stop at any preimage
-	default:
-		return fmt.Errorf("invalid preimage type %q", ctx.String(RunStopAtPreimageTypeFlag.Name))
-=======
 	var stopAtPreimageKeyPrefix []byte
 	stopAtPreimageOffset := uint32(0)
 	if ctx.IsSet(RunStopAtPreimageFlag.Name) {
@@ -310,7 +290,6 @@
 		default:
 			return fmt.Errorf("invalid preimage type %q", ctx.String(RunStopAtPreimageTypeFlag.Name))
 		}
->>>>>>> b37df3e9
 	}
 	stopAtPreimageLargerThan := ctx.Int(RunStopAtPreimageLargerThanFlag.Name)
 
