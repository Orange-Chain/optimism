--- conflicted
+++ resolved
@@ -331,15 +331,9 @@
 	return nil
 }
 
-<<<<<<< HEAD
 // CopyPayload takes the execution payload at number & applies it via NewPayload to copyTo
-func CopyPayload(ctx context.Context, number uint64, copyFrom client.RPC, copyTo client.RPC) error {
-	copyHead, err := getBlock(ctx, copyFrom, "eth_getBlockByNumber", hexutil.EncodeUint64(number))
-=======
-// CopyPaylod takes the execution payload at number & applies it via NewPayload to copyTo
 func CopyPayload(ctx context.Context, number uint64, copyFrom client.RPC, copyTo *sources.EngineAPIClient) error {
 	copyHead, err := getBlock(ctx, copyFrom, methodEthGetBlockByNumber, hexutil.EncodeUint64(number))
->>>>>>> 34e74508
 	if err != nil {
 		return err
 	}
