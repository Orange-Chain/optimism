--- conflicted
+++ resolved
@@ -238,36 +238,22 @@
             time.sleep(1)
 
 def devnet_test(paths):
-<<<<<<< HEAD
-    if not os.path.exists(paths.sdk_addresses_json_path):
-        raise Exception("could not locate sdk addresses json, ensure you brought up the devnet in deploy mode, e.g. 'make devnet-up-deploy'")
-=======
->>>>>>> 9b90e68c
     # Check the L2 config
     run_command(
         ['go', 'run', 'cmd/check-l2/main.go', '--l2-rpc-url', 'http://localhost:9545', '--l1-rpc-url', 'http://localhost:8545'],
         cwd=paths.ops_chain_ops,
     )
 
-<<<<<<< HEAD
-    run_command(
-         ['npx', 'hardhat',  'deposit-erc20', '--network',  'devnetL1', '--l1-contracts-json-path', paths.sdk_addresses_json_path],
-=======
     l1_contracts_path = ['--l1-contracts-json-path', paths.sdk_addresses_json_path] if os.path.exists(paths.sdk_addresses_json_path) else []
 
     run_command(
          ['npx', 'hardhat',  'deposit-erc20', '--network',  'devnetL1'] + l1_contracts_path,
->>>>>>> 9b90e68c
          cwd=paths.sdk_dir,
          timeout=8*60,
     )
 
     run_command(
-<<<<<<< HEAD
-         ['npx', 'hardhat',  'deposit-eth', '--network',  'devnetL1', '--l1-contracts-json-path', paths.sdk_addresses_json_path],
-=======
          ['npx', 'hardhat',  'deposit-eth', '--network',  'devnetL1'] + l1_contracts_path,
->>>>>>> 9b90e68c
          cwd=paths.sdk_dir,
          timeout=8*60,
     )
