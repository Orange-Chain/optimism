--- conflicted
+++ resolved
@@ -17,13 +17,8 @@
 
 parser = argparse.ArgumentParser(description='Bedrock devnet launcher')
 parser.add_argument('--monorepo-dir', help='Directory of the monorepo', default=os.getcwd())
-<<<<<<< HEAD
-parser.add_argument('--deploy', help='Whether the contracts should be predeployed or deployed', type=bool, action=argparse.BooleanOptionalAction)
-parser.add_argument('--test', help='Whether to test the deployment, rather than create a new deployment', type=bool, action=argparse.BooleanOptionalAction)
-=======
 parser.add_argument('--allocs', help='Only create the allocs and exit', type=bool, action=argparse.BooleanOptionalAction)
 parser.add_argument('--test', help='Tests the deployment, must already be deployed', type=bool, action=argparse.BooleanOptionalAction)
->>>>>>> 0f11efef
 
 log = logging.getLogger()
 
@@ -41,14 +36,9 @@
     sdk_dir = pjoin(monorepo_dir, 'packages', 'sdk')
     deployment_dir = pjoin(contracts_bedrock_dir, 'deployments', 'devnetL1')
     op_node_dir = pjoin(args.monorepo_dir, 'op-node')
-<<<<<<< HEAD
-    ops_bedrock_dir=pjoin(monorepo_dir, 'ops-bedrock')
-    ops_chain_ops=pjoin(monorepo_dir, 'op-chain-ops')
-=======
     ops_bedrock_dir = pjoin(monorepo_dir, 'ops-bedrock')
     devnet_config_path = pjoin(contracts_bedrock_dir, 'deploy-config', 'devnetL1.json')
     ops_chain_ops = pjoin(monorepo_dir, 'op-chain-ops')
->>>>>>> 0f11efef
 
     paths = Bunch(
       mono_repo_dir=monorepo_dir,
@@ -254,25 +244,14 @@
         cwd=paths.ops_chain_ops,
     )
 
-<<<<<<< HEAD
-    l1_contracts_path = ['--l1-contracts-json-path', paths.sdk_addresses_json_path] if os.path.exists(paths.sdk_addresses_json_path) else []
-
-    run_command(
-         ['npx', 'hardhat',  'deposit-erc20', '--network',  'devnetL1'] + l1_contracts_path,
-=======
     run_command(
          ['npx', 'hardhat',  'deposit-erc20', '--network',  'devnetL1', '--l1-contracts-json-path', paths.addresses_json_path],
->>>>>>> 0f11efef
          cwd=paths.sdk_dir,
          timeout=8*60,
     )
 
     run_command(
-<<<<<<< HEAD
-         ['npx', 'hardhat',  'deposit-eth', '--network',  'devnetL1'] + l1_contracts_path,
-=======
          ['npx', 'hardhat',  'deposit-eth', '--network',  'devnetL1', '--l1-contracts-json-path', paths.addresses_json_path],
->>>>>>> 0f11efef
          cwd=paths.sdk_dir,
          timeout=8*60,
     )
