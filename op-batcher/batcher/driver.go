--- conflicted
+++ resolved
@@ -151,12 +151,7 @@
 		L1Client:          l1Client,
 		L2Client:          l2Client,
 		RollupNode:        rollupClient,
-<<<<<<< HEAD
 		SyscoinNode:       syscoinClient,
-		MinL1TxSize:       cfg.MinL1TxSize,
-		MaxL1TxSize:       cfg.MaxL1TxSize,
-=======
->>>>>>> 1214d486
 		BatchInboxAddress: batchInboxAddress,
 		Channel: ChannelConfig{
 			ChannelTimeout:   cfg.ChannelTimeout,
@@ -298,7 +293,7 @@
 		blockLoop:
 			for {
 				// Collect the output frame
-				data, id, err := l.state.TxData(eth.L1BlockRef{}, l.cfg.MaxL1TxSize-1)
+				data, id, err := l.state.TxData(eth.L1BlockRef{})
 				if err == io.EOF {
 					l.log.Trace("no transaction data available")
 					break // local for loop
