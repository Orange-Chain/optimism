package batcher

import (
	"context"
	"fmt"
	_ "net/http/pprof"
	"os"
	"os/signal"
	"syscall"
	"time"

	"github.com/urfave/cli"

	oplog "github.com/ethereum-optimism/optimism/op-service/log"
	opmetrics "github.com/ethereum-optimism/optimism/op-service/metrics"
	oppprof "github.com/ethereum-optimism/optimism/op-service/pprof"
	oprpc "github.com/ethereum-optimism/optimism/op-service/rpc"
)

const (
	// defaultDialTimeout is default duration the service will wait on
	// startup to make a connection to either the L1 or L2 backends.
	defaultDialTimeout = 5 * time.Second
	// SYSCOIN
	appendSequencerBatchMethodName = "appendSequencerBatch()"
)

// Main is the entrypoint into the Batch Submitter. This method returns a
// closure that executes the service and blocks until the service exits. The use
// of a closure allows the parameters bound to the top-level main package, e.g.
// GitVersion, to be captured and used once the function is executed.
func Main(version string, cliCtx *cli.Context) error {
	cfg := NewConfig(cliCtx)
	if err := cfg.Check(); err != nil {
		return fmt.Errorf("invalid CLI flags: %w", err)
	}

	l := oplog.NewLogger(cfg.LogConfig)
	l.Info("Initializing Batch Submitter")

	batchSubmitter, err := NewBatchSubmitterFromCLIConfig(cfg, l)
	if err != nil {
		l.Error("Unable to create Batch Submitter", "error", err)
		return err
	}

	l.Info("Starting Batch Submitter")

	if err := batchSubmitter.Start(); err != nil {
		l.Error("Unable to start Batch Submitter", "error", err)
		return err
	}
	defer batchSubmitter.Stop()

	ctx, cancel := context.WithCancel(context.Background())

<<<<<<< HEAD
		registry := opmetrics.NewRegistry()
		metricsCfg := cfg.MetricsConfig
		if metricsCfg.Enabled {
			l.Info("starting metrics server", "addr", metricsCfg.ListenAddr, "port", metricsCfg.ListenPort)
			go func() {
				if err := opmetrics.ListenAndServe(ctx, registry, metricsCfg.ListenAddr, metricsCfg.ListenPort); err != nil {
					l.Error("error starting metrics server", "err", err)
				}
			}()
			opmetrics.LaunchBalanceMetrics(ctx, l, registry, "", batchSubmitter.cfg.L1Client, batchSubmitter.addr)
		}
=======
	l.Info("Batch Submitter started")
	pprofConfig := cfg.PprofConfig
	if pprofConfig.Enabled {
		l.Info("starting pprof", "addr", pprofConfig.ListenAddr, "port", pprofConfig.ListenPort)
		go func() {
			if err := oppprof.ListenAndServe(ctx, pprofConfig.ListenAddr, pprofConfig.ListenPort); err != nil {
				l.Error("error starting pprof", "err", err)
			}
		}()
	}
>>>>>>> ae9f35d9

	registry := opmetrics.NewRegistry()
	metricsCfg := cfg.MetricsConfig
	if metricsCfg.Enabled {
		l.Info("starting metrics server", "addr", metricsCfg.ListenAddr, "port", metricsCfg.ListenPort)
		go func() {
			if err := opmetrics.ListenAndServe(ctx, registry, metricsCfg.ListenAddr, metricsCfg.ListenPort); err != nil {
				l.Error("error starting metrics server", err)
			}
		}()
		opmetrics.LaunchBalanceMetrics(ctx, l, registry, "", batchSubmitter.L1Client, batchSubmitter.From)
	}

	rpcCfg := cfg.RPCConfig
	server := oprpc.NewServer(
		rpcCfg.ListenAddr,
		rpcCfg.ListenPort,
		version,
	)
	if err := server.Start(); err != nil {
		cancel()
		return fmt.Errorf("error starting RPC server: %w", err)
	}

	interruptChannel := make(chan os.Signal, 1)
	signal.Notify(interruptChannel, []os.Signal{
		os.Interrupt,
		os.Kill,
		syscall.SIGTERM,
		syscall.SIGQUIT,
	}...)
	<-interruptChannel
	cancel()
	_ = server.Stop()
	return nil

}<|MERGE_RESOLUTION|>--- conflicted
+++ resolved
@@ -54,19 +54,6 @@
 
 	ctx, cancel := context.WithCancel(context.Background())
 
-<<<<<<< HEAD
-		registry := opmetrics.NewRegistry()
-		metricsCfg := cfg.MetricsConfig
-		if metricsCfg.Enabled {
-			l.Info("starting metrics server", "addr", metricsCfg.ListenAddr, "port", metricsCfg.ListenPort)
-			go func() {
-				if err := opmetrics.ListenAndServe(ctx, registry, metricsCfg.ListenAddr, metricsCfg.ListenPort); err != nil {
-					l.Error("error starting metrics server", "err", err)
-				}
-			}()
-			opmetrics.LaunchBalanceMetrics(ctx, l, registry, "", batchSubmitter.cfg.L1Client, batchSubmitter.addr)
-		}
-=======
 	l.Info("Batch Submitter started")
 	pprofConfig := cfg.PprofConfig
 	if pprofConfig.Enabled {
@@ -77,7 +64,6 @@
 			}
 		}()
 	}
->>>>>>> ae9f35d9
 
 	registry := opmetrics.NewRegistry()
 	metricsCfg := cfg.MetricsConfig
