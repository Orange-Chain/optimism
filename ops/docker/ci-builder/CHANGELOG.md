# @eth-optimism/ci-builder

<<<<<<< HEAD
=======
## 0.3.7

### Patch Changes

- 18d1ce3f4: Require rebuild on null ref
- 1594678e0: Add echidna test for AliasHelper
- 74fd040ce: Pin echidna version

>>>>>>> 8d8219f5
## 0.3.6

### Patch Changes

- 011acf411: Add echidna to ci-builder

## 0.3.5

### Patch Changes

- c44ff357f: Update foundry in ci-builder

## 0.3.4

### Patch Changes

- 8e22c28f: Update geth to 1.10.25

## 0.3.3

### Patch Changes

- 3f485627: Pin slither version to 0.9.0

## 0.3.2

### Patch Changes

- fcfcf6e7: Remove ugly shell hack
- 009939e0: Fix codecov download step

## 0.3.1

### Patch Changes

- 7375a949: Download and verify codecov uploader binary in the ci-builder image

## 0.3.0

### Minor Changes

- 25c564bc: Automate foundry build

## 0.2.4

### Patch Changes

- c6fab69f: Update foundry to fix a bug in coverage generation
- f7323e0b: Upgrade foundry to support consistent storage layouts

## 0.2.3

### Patch Changes

- 9ac88806: Update golang, geth and golangci-lint

## 0.2.2

### Patch Changes

- c666fedc: Upgrade to Debian 11

## 0.2.1

### Patch Changes

- 9bb6a152: Trigger release to update foundry version

## 0.2.0

### Minor Changes

- e8909be0: Fix unbound variable in check_changed script

  This now uses -z to check if a variable is unbound instead of -n.
  This should fix the error when the script is being ran on develop.

## 0.1.2

### Patch Changes

- 184f13b6: Retrigger release of ci-builder

## 0.1.1

### Patch Changes

- 7bf30513: Fix publishing
- a60502f9: Install new version of bash

## 0.1.0

### Minor Changes

- 8c121ece: Update foundry in ci builder

### Patch Changes

- 445efe9d: Use ethereumoptimism/foundry:latest<|MERGE_RESOLUTION|>--- conflicted
+++ resolved
@@ -1,7 +1,5 @@
 # @eth-optimism/ci-builder
 
-<<<<<<< HEAD
-=======
 ## 0.3.7
 
 ### Patch Changes
@@ -10,7 +8,6 @@
 - 1594678e0: Add echidna test for AliasHelper
 - 74fd040ce: Pin echidna version
 
->>>>>>> 8d8219f5
 ## 0.3.6
 
 ### Patch Changes
