package op_e2e

import (
	"context"
	"math/big"
	"testing"
	"time"

	"github.com/ethereum-optimism/optimism/op-e2e/config"
	"github.com/ethereum-optimism/optimism/op-node/eth"
	"github.com/ethereum-optimism/optimism/op-node/rollup/derive"
	"github.com/ethereum/go-ethereum"
	"github.com/ethereum/go-ethereum/common"
	"github.com/ethereum/go-ethereum/common/hexutil"
	"github.com/ethereum/go-ethereum/core/txpool"
	"github.com/ethereum/go-ethereum/core/types"
	"github.com/ethereum/go-ethereum/core/vm"
	"github.com/ethereum/go-ethereum/crypto"
	"github.com/ethereum/go-ethereum/params"
	"github.com/stretchr/testify/require"
)

// TestMissingGasLimit tests that op-geth cannot build a block without gas limit while optimism is active in the chain config.
func TestMissingGasLimit(t *testing.T) {
	InitParallel(t)
	cfg := DefaultSystemConfig(t)
	cfg.DeployConfig.FundDevAccounts = false
	ctx, cancel := context.WithTimeout(context.Background(), 60*time.Second)
	defer cancel()
	opGeth, err := NewOpGeth(t, ctx, &cfg)
	require.NoError(t, err)
	defer opGeth.Close()

	attrs, err := opGeth.CreatePayloadAttributes()
	require.NoError(t, err)
	// Remove the GasLimit from the otherwise valid attributes
	attrs.GasLimit = nil

	res, err := opGeth.StartBlockBuilding(ctx, attrs)
	require.ErrorIs(t, err, eth.InputError{})
	require.Equal(t, eth.InvalidPayloadAttributes, err.(eth.InputError).Code)
	require.Nil(t, res)
}

// TestTxGasSameAsBlockGasLimit tests that op-geth rejects transactions that attempt to use the full block gas limit.
// The L1 Info deposit always takes gas so the effective gas limit is lower than the full block gas limit.
func TestTxGasSameAsBlockGasLimit(t *testing.T) {
<<<<<<< HEAD
	if externalL2Nodes != "" {
=======
	if config.ExternalL2Nodes != "" {
>>>>>>> 05f1c85c
		// Some clients, such as Erigon will not discard txes that exceed the
		// block gas limit, and instead retains them to re-evaluate with the
		// next block whose gas limit may have increased.  We should enable this
		// tests for external clients which exhibit this behavior, but currently
		// we are disabling it for all external clients.
		t.Skip("external client may not discard txes which exceed the gas limit")
	}
	InitParallel(t)
	cfg := DefaultSystemConfig(t)
	sys, err := cfg.Start(t)
	require.Nil(t, err, "Error starting up system")
	defer sys.Close()

	ethPrivKey := sys.cfg.Secrets.Alice
	tx := types.MustSignNewTx(ethPrivKey, types.LatestSignerForChainID(cfg.L2ChainIDBig()), &types.DynamicFeeTx{
		ChainID: cfg.L2ChainIDBig(),
		Gas:     29_999_999,
	})
	ctx, cancel := context.WithTimeout(context.Background(), 30*time.Second)
	defer cancel()
	l2Seq := sys.Clients["sequencer"]
	err = l2Seq.SendTransaction(ctx, tx)
	require.ErrorContains(t, err, txpool.ErrGasLimit.Error())

}

// TestInvalidDepositInFCU runs an invalid deposit through a FCU/GetPayload/NewPayload/FCU set of calls.
// This tests that deposits must always allow the block to be built even if they are invalid.
func TestInvalidDepositInFCU(t *testing.T) {
	InitParallel(t)
	cfg := DefaultSystemConfig(t)
	cfg.DeployConfig.FundDevAccounts = false
	ctx, cancel := context.WithTimeout(context.Background(), 60*time.Second)
	defer cancel()
	opGeth, err := NewOpGeth(t, ctx, &cfg)
	require.NoError(t, err)
	defer opGeth.Close()

	// Create a deposit from alice that will always fail (not enough funds)
	fromAddr := cfg.Secrets.Addresses().Alice
	balance, err := opGeth.L2Client.BalanceAt(ctx, fromAddr, nil)
	require.Nil(t, err)
	require.Equal(t, 0, balance.Cmp(common.Big0))

	badDepositTx := types.NewTx(&types.DepositTx{
		From:                fromAddr,
		To:                  &fromAddr, // send it to ourselves
		Value:               big.NewInt(params.Ether),
		Gas:                 25000,
		IsSystemTransaction: false,
	})

	// We are inserting a block with an invalid deposit.
	// The invalid deposit should still remain in the block.
	_, err = opGeth.AddL2Block(ctx, badDepositTx)
	require.NoError(t, err)

	// Deposit tx was included, but Alice still shouldn't have any ETH
	balance, err = opGeth.L2Client.BalanceAt(ctx, fromAddr, nil)
	require.Nil(t, err)
	require.Equal(t, 0, balance.Cmp(common.Big0))
}

// TestGethOnlyPendingBlockIsLatest walks through an engine-API block building job,
// and asserts that the pending block is set to match the latest block at every stage,
// for stability and tx-privacy.
func TestGethOnlyPendingBlockIsLatest(t *testing.T) {
	InitParallel(t)
	cfg := DefaultSystemConfig(t)
	cfg.DeployConfig.FundDevAccounts = true
	ctx, cancel := context.WithTimeout(context.Background(), 60*time.Second)
	defer cancel()
	opGeth, err := NewOpGeth(t, ctx, &cfg)
	require.NoError(t, err)
	defer opGeth.Close()

	checkPending := func(stage string, number uint64) {
		// TODO(CLI-4044): pending-block ID change
		pendingBlock, err := opGeth.L2Client.BlockByNumber(ctx, big.NewInt(-1))
		require.NoError(t, err, "failed to fetch pending block at stage "+stage)
		require.Equal(t, number, pendingBlock.NumberU64(), "pending block must have expected number")
		latestBlock, err := opGeth.L2Client.BlockByNumber(ctx, nil)
		require.NoError(t, err, "failed to fetch latest block at stage "+stage)
		require.Equal(t, pendingBlock.Hash(), latestBlock.Hash(), "pending and latest do not match at stage "+stage)
	}

	checkPending("genesis", 0)

	amount := big.NewInt(42) // send 42 wei

	aliceStartBalance, err := opGeth.L2Client.PendingBalanceAt(ctx, cfg.Secrets.Addresses().Alice)
	require.NoError(t, err)
	require.True(t, aliceStartBalance.Cmp(big.NewInt(0)) > 0, "alice must be funded")

	checkPendingBalance := func() {
		pendingBalance, err := opGeth.L2Client.PendingBalanceAt(ctx, cfg.Secrets.Addresses().Alice)
		require.NoError(t, err)
		require.Equal(t, pendingBalance, aliceStartBalance, "pending balance must still be the same")
	}

	startBlock, err := opGeth.L2Client.BlockByNumber(ctx, nil)
	require.NoError(t, err)

	signer := types.LatestSigner(opGeth.L2ChainConfig)
	tip := big.NewInt(7_000_000_000) // 7 gwei tip
	tx := types.MustSignNewTx(cfg.Secrets.Alice, signer, &types.DynamicFeeTx{
		ChainID:   big.NewInt(int64(cfg.DeployConfig.L2ChainID)),
		Nonce:     0,
		GasTipCap: tip,
		GasFeeCap: new(big.Int).Add(startBlock.BaseFee(), tip),
		Gas:       1_000_000,
		To:        &cfg.Secrets.Addresses().Bob,
		Value:     amount,
		Data:      nil,
	})
	require.NoError(t, opGeth.L2Client.SendTransaction(ctx, tx), "send tx to make pending work different")
	checkPending("prepared", 0)

	rpcClient, err := opGeth.node.Attach()
	require.NoError(t, err)
	defer rpcClient.Close()

	// Wait for tx to be in tx-pool, for it to be picked up in block building
	var txPoolStatus struct {
		Pending hexutil.Uint64 `json:"pending"`
	}
	for i := 0; i < 5; i++ {
		require.NoError(t, rpcClient.CallContext(ctx, &txPoolStatus, "txpool_status"))
		if txPoolStatus.Pending == 0 {
			time.Sleep(time.Second)
		} else {
			break
		}
	}
	require.NotZero(t, txPoolStatus.Pending, "must have pending tx in pool")

	checkPending("in-pool", 0)
	checkPendingBalance()

	// start building a block
	attrs, err := opGeth.CreatePayloadAttributes()
	require.NoError(t, err)
	attrs.NoTxPool = false // we want to include a tx
	fc := eth.ForkchoiceState{
		HeadBlockHash: opGeth.L2Head.BlockHash,
		SafeBlockHash: opGeth.L2Head.BlockHash,
	}
	res, err := opGeth.l2Engine.ForkchoiceUpdate(ctx, &fc, attrs)
	require.NoError(t, err)

	checkPending("building", 0)
	checkPendingBalance()

	// Now we have to wait until the block-building job picks up the tx from the tx-pool.
	// See go routine that spins up in buildPayload() func in payload_building.go in miner package.
	// We can't check it, we don't want to finish block-building prematurely, and so we have to wait.
	time.Sleep(time.Second * 4) // conservatively wait 4 seconds, CI might lag during block building.

	// retrieve the block
	payload, err := opGeth.l2Engine.GetPayload(ctx, *res.PayloadID)
	require.NoError(t, err)
	checkPending("retrieved", 0)
	require.Len(t, payload.Transactions, 2, "must include L1 info tx and tx from alice")
	checkPendingBalance()

	// process the block
	status, err := opGeth.l2Engine.NewPayload(ctx, payload)
	require.NoError(t, err)
	require.Equal(t, eth.ExecutionValid, status.Status)
	checkPending("processed", 0)
	checkPendingBalance()

	// make the block canonical
	fc = eth.ForkchoiceState{
		HeadBlockHash: payload.BlockHash,
		SafeBlockHash: payload.BlockHash,
	}
	res, err = opGeth.l2Engine.ForkchoiceUpdate(ctx, &fc, nil)
	require.NoError(t, err)
	require.Equal(t, eth.ExecutionValid, res.PayloadStatus.Status)
	checkPending("canonical", 1)
}

func TestPreregolith(t *testing.T) {
	InitParallel(t)
	futureTimestamp := hexutil.Uint64(4)
	tests := []struct {
		name         string
		regolithTime *hexutil.Uint64
	}{
		{name: "RegolithNotScheduled"},
		{name: "RegolithNotYetActive", regolithTime: &futureTimestamp},
	}
	for _, test := range tests {
		test := test
		t.Run("GasUsed_"+test.name, func(t *testing.T) {
			InitParallel(t)
			// Setup an L2 EE and create a client connection to the engine.
			// We also need to setup a L1 Genesis to create the rollup genesis.
			cfg := DefaultSystemConfig(t)
			cfg.DeployConfig.L2GenesisRegolithTimeOffset = test.regolithTime

			ctx, cancel := context.WithTimeout(context.Background(), 60*time.Second)
			defer cancel()

			opGeth, err := NewOpGeth(t, ctx, &cfg)
			require.NoError(t, err)
			defer opGeth.Close()

			fromAddr := cfg.Secrets.Addresses().Alice

			oldBalance, err := opGeth.L2Client.BalanceAt(ctx, fromAddr, nil)
			require.NoError(t, err)

			// Simple transfer deposit tx
			depositTx := types.NewTx(&types.DepositTx{
				From:                fromAddr,
				To:                  &fromAddr, // send it to ourselves
				Value:               big.NewInt(params.Ether),
				Gas:                 25000,
				IsSystemTransaction: false,
			})

			block, err := opGeth.AddL2Block(ctx, depositTx)
			require.NoError(t, err)

			// L1Info tx should report 0 gas used
			infoTx, err := opGeth.L2Client.TransactionInBlock(ctx, block.BlockHash, 0)
			require.NoError(t, err)
			infoRcpt, err := opGeth.L2Client.TransactionReceipt(ctx, infoTx.Hash())
			require.NoError(t, err)
			require.Zero(t, infoRcpt.GasUsed, "should use 0 gas for system tx")

			// Deposit tx should report all gas used
			receipt, err := opGeth.L2Client.TransactionReceipt(ctx, depositTx.Hash())
			require.NoError(t, err)
			require.Equal(t, depositTx.Gas(), receipt.GasUsed, "should report all gas used")

			// Should not refund ETH for unused gas
			newBalance, err := opGeth.L2Client.BalanceAt(ctx, fromAddr, nil)
			require.NoError(t, err)
			require.Equal(t, oldBalance, newBalance, "should not repay sender for unused gas")
		})

		t.Run("DepositNonce_"+test.name, func(t *testing.T) {
			InitParallel(t)
			// Setup an L2 EE and create a client connection to the engine.
			// We also need to setup a L1 Genesis to create the rollup genesis.
			cfg := DefaultSystemConfig(t)
			cfg.DeployConfig.L2GenesisRegolithTimeOffset = test.regolithTime

			ctx, cancel := context.WithTimeout(context.Background(), 60*time.Second)
			defer cancel()

			opGeth, err := NewOpGeth(t, ctx, &cfg)
			require.NoError(t, err)
			defer opGeth.Close()

			fromAddr := cfg.Secrets.Addresses().Alice
			// Include a tx just to ensure Alice's nonce isn't 0
			incrementNonceTx := types.NewTx(&types.DepositTx{
				From:                fromAddr,
				To:                  &fromAddr,
				Value:               big.NewInt(0),
				Gas:                 21_000,
				IsSystemTransaction: false,
			})

			// Contract creation deposit tx
			contractCreateTx := types.NewTx(&types.DepositTx{
				From:                fromAddr,
				Value:               big.NewInt(params.Ether),
				Gas:                 1000001,
				Data:                []byte{},
				IsSystemTransaction: false,
			})

			_, err = opGeth.AddL2Block(ctx, incrementNonceTx, contractCreateTx)
			require.NoError(t, err)

			expectedNonce := uint64(1)
			incorrectContractAddress := crypto.CreateAddress(fromAddr, uint64(0))
			correctContractAddress := crypto.CreateAddress(fromAddr, expectedNonce)
			createRcpt, err := opGeth.L2Client.TransactionReceipt(ctx, contractCreateTx.Hash())
			require.NoError(t, err)
			require.Equal(t, types.ReceiptStatusSuccessful, createRcpt.Status, "create should succeed")
			require.Nil(t, createRcpt.DepositNonce, "should not report deposit nonce")
			require.Equal(t, incorrectContractAddress, createRcpt.ContractAddress, "should report correct contract address")

			contractBalance, err := opGeth.L2Client.BalanceAt(ctx, incorrectContractAddress, nil)
			require.NoError(t, err)
			require.Equal(t, uint64(0), contractBalance.Uint64(), "balance unchanged on incorrect contract address")

			contractBalance, err = opGeth.L2Client.BalanceAt(ctx, correctContractAddress, nil)
			require.NoError(t, err)
			require.Equal(t, uint64(params.Ether), contractBalance.Uint64(), "balance changed on correct contract address")

			// Check the actual transaction nonce is reported correctly when retrieving the tx from the API.
			tx, _, err := opGeth.L2Client.TransactionByHash(ctx, contractCreateTx.Hash())
			require.NoError(t, err)
			require.Zero(t, *tx.EffectiveNonce(), "should report 0 as tx nonce")
		})

		t.Run("UnusedGasConsumed_"+test.name, func(t *testing.T) {
			InitParallel(t)
			cfg := DefaultSystemConfig(t)
			cfg.DeployConfig.L2GenesisRegolithTimeOffset = test.regolithTime

			ctx, cancel := context.WithTimeout(context.Background(), 60*time.Second)
			defer cancel()

			opGeth, err := NewOpGeth(t, ctx, &cfg)
			require.NoError(t, err)
			defer opGeth.Close()

			fromAddr := cfg.Secrets.Addresses().Alice

			// Deposit TX with a high gas limit but using very little actual gas
			depositTx := types.NewTx(&types.DepositTx{
				From:  fromAddr,
				To:    &fromAddr, // send it to ourselves
				Value: big.NewInt(params.Ether),
				// SystemTx is assigned 1M gas limit
				Gas:                 uint64(cfg.DeployConfig.L2GenesisBlockGasLimit) - 1_000_000,
				IsSystemTransaction: false,
			})

			signer := types.LatestSigner(opGeth.L2ChainConfig)
			// Second tx with a gas limit that will fit in regolith but not bedrock
			tx := types.MustSignNewTx(cfg.Secrets.Bob, signer, &types.DynamicFeeTx{
				ChainID:   big.NewInt(int64(cfg.DeployConfig.L2ChainID)),
				Nonce:     0,
				GasTipCap: big.NewInt(100),
				GasFeeCap: big.NewInt(100000),
				Gas:       1_000_001,
				To:        &cfg.Secrets.Addresses().Alice,
				Value:     big.NewInt(0),
				Data:      nil,
			})

			_, err = opGeth.AddL2Block(ctx, depositTx, tx)
			// Geth checks the gas limit usage of transactions as part of validating the payload attributes and refuses to even start building the block
			require.ErrorContains(t, err, "Invalid payload attributes", "block should be invalid due to using too much gas")
		})

		t.Run("AllowSystemTx_"+test.name, func(t *testing.T) {
			InitParallel(t)
			cfg := DefaultSystemConfig(t)
			cfg.DeployConfig.L2GenesisRegolithTimeOffset = test.regolithTime

			ctx, cancel := context.WithTimeout(context.Background(), 60*time.Second)
			defer cancel()

			opGeth, err := NewOpGeth(t, ctx, &cfg)
			require.NoError(t, err)
			defer opGeth.Close()

			systemTx, err := derive.L1InfoDeposit(1, opGeth.L1Head, opGeth.SystemConfig, false)
			systemTx.IsSystemTransaction = true
			require.NoError(t, err)

			_, err = opGeth.AddL2Block(ctx, types.NewTx(systemTx))
			require.NoError(t, err, "should allow blocks containing system tx")
		})
	}
}

func TestRegolith(t *testing.T) {
	InitParallel(t)
	tests := []struct {
		name             string
		regolithTime     hexutil.Uint64
		activateRegolith func(ctx context.Context, opGeth *OpGeth)
	}{
		{name: "ActivateAtGenesis", regolithTime: 0, activateRegolith: func(ctx context.Context, opGeth *OpGeth) {}},
		{name: "ActivateAfterGenesis", regolithTime: 2, activateRegolith: func(ctx context.Context, opGeth *OpGeth) {
			_, err := opGeth.AddL2Block(ctx)
			require.NoError(t, err)
		}},
	}
	for _, test := range tests {
		test := test
		t.Run("GasUsedIsAccurate_"+test.name, func(t *testing.T) {
			InitParallel(t)
			// Setup an L2 EE and create a client connection to the engine.
			// We also need to setup a L1 Genesis to create the rollup genesis.
			cfg := DefaultSystemConfig(t)
			cfg.DeployConfig.L2GenesisRegolithTimeOffset = &test.regolithTime

			ctx, cancel := context.WithTimeout(context.Background(), 60*time.Second)
			defer cancel()

			opGeth, err := NewOpGeth(t, ctx, &cfg)
			require.NoError(t, err)
			defer opGeth.Close()

			test.activateRegolith(ctx, opGeth)

			fromAddr := cfg.Secrets.Addresses().Alice

			oldBalance, err := opGeth.L2Client.BalanceAt(ctx, fromAddr, nil)
			require.NoError(t, err)

			// Simple transfer deposit tx
			depositTx := types.NewTx(&types.DepositTx{
				From:                fromAddr,
				To:                  &fromAddr, // send it to ourselves
				Value:               big.NewInt(params.Ether),
				Gas:                 25000,
				IsSystemTransaction: false,
			})

			block, err := opGeth.AddL2Block(ctx, depositTx)
			require.NoError(t, err)

			// L1Info tx should report actual gas used, not 0 or the tx gas limit
			infoTx, err := opGeth.L2Client.TransactionInBlock(ctx, block.BlockHash, 0)
			require.NoError(t, err)
			infoRcpt, err := opGeth.L2Client.TransactionReceipt(ctx, infoTx.Hash())
			require.NoError(t, err)
			require.NotZero(t, infoRcpt.GasUsed)
			require.NotEqual(t, infoTx.Gas(), infoRcpt.GasUsed)

			// Deposit tx should report actual gas used (21,000 for a normal transfer)
			receipt, err := opGeth.L2Client.TransactionReceipt(ctx, depositTx.Hash())
			require.NoError(t, err)
			require.Equal(t, uint64(21_000), receipt.GasUsed, "should report actual gas used")

			// Should not refund ETH for unused gas
			newBalance, err := opGeth.L2Client.BalanceAt(ctx, fromAddr, nil)
			require.NoError(t, err)
			require.Equal(t, oldBalance, newBalance, "should not repay sender for unused gas")
		})

		t.Run("DepositNonceCorrect_"+test.name, func(t *testing.T) {
			InitParallel(t)
			// Setup an L2 EE and create a client connection to the engine.
			// We also need to setup a L1 Genesis to create the rollup genesis.
			cfg := DefaultSystemConfig(t)
			cfg.DeployConfig.L2GenesisRegolithTimeOffset = &test.regolithTime

			ctx, cancel := context.WithTimeout(context.Background(), 60*time.Second)
			defer cancel()

			opGeth, err := NewOpGeth(t, ctx, &cfg)
			require.NoError(t, err)
			defer opGeth.Close()

			test.activateRegolith(ctx, opGeth)

			fromAddr := cfg.Secrets.Addresses().Alice
			// Include a tx just to ensure Alice's nonce isn't 0
			incrementNonceTx := types.NewTx(&types.DepositTx{
				From:                fromAddr,
				To:                  &fromAddr,
				Value:               big.NewInt(0),
				Gas:                 21_000,
				IsSystemTransaction: false,
			})

			// Contract creation deposit tx
			contractCreateTx := types.NewTx(&types.DepositTx{
				From:                fromAddr,
				Value:               big.NewInt(params.Ether),
				Gas:                 1000001,
				Data:                []byte{},
				IsSystemTransaction: false,
			})

			_, err = opGeth.AddL2Block(ctx, incrementNonceTx, contractCreateTx)
			require.NoError(t, err)

			expectedNonce := uint64(1)
			correctContractAddress := crypto.CreateAddress(fromAddr, expectedNonce)
			createRcpt, err := opGeth.L2Client.TransactionReceipt(ctx, contractCreateTx.Hash())
			require.NoError(t, err)
			require.Equal(t, types.ReceiptStatusSuccessful, createRcpt.Status, "create should succeed")
			require.Equal(t, &expectedNonce, createRcpt.DepositNonce, "should report correct deposit nonce")
			require.Equal(t, correctContractAddress, createRcpt.ContractAddress, "should report correct contract address")

			contractBalance, err := opGeth.L2Client.BalanceAt(ctx, createRcpt.ContractAddress, nil)
			require.NoError(t, err)
			require.Equal(t, uint64(params.Ether), contractBalance.Uint64(), "balance changed on correct contract address")

			// Check the actual transaction nonce is reported correctly when retrieving the tx from the API.
			tx, _, err := opGeth.L2Client.TransactionByHash(ctx, contractCreateTx.Hash())
			require.NoError(t, err)
			require.Equal(t, expectedNonce, *tx.EffectiveNonce(), "should report actual tx nonce")

			// Should be able to search for logs even though there are deposit transactions in blocks.
			logs, err := opGeth.L2Client.FilterLogs(ctx, ethereum.FilterQuery{})
			require.NoError(t, err)
			require.NotNil(t, logs)
			require.Empty(t, logs)
		})

		t.Run("ReturnUnusedGasToPool_"+test.name, func(t *testing.T) {
			InitParallel(t)
			cfg := DefaultSystemConfig(t)
			cfg.DeployConfig.L2GenesisRegolithTimeOffset = &test.regolithTime

			ctx, cancel := context.WithTimeout(context.Background(), 60*time.Second)
			defer cancel()

			opGeth, err := NewOpGeth(t, ctx, &cfg)
			require.NoError(t, err)
			defer opGeth.Close()

			test.activateRegolith(ctx, opGeth)

			fromAddr := cfg.Secrets.Addresses().Alice

			// Deposit TX with a high gas limit but using very little actual gas
			depositTx := types.NewTx(&types.DepositTx{
				From:  fromAddr,
				To:    &fromAddr, // send it to ourselves
				Value: big.NewInt(params.Ether),
				// SystemTx is assigned 1M gas limit
				Gas:                 uint64(cfg.DeployConfig.L2GenesisBlockGasLimit) - 1_000_000,
				IsSystemTransaction: false,
			})

			signer := types.LatestSigner(opGeth.L2ChainConfig)
			// Second tx with a gas limit that will fit in regolith but not bedrock
			tx := types.MustSignNewTx(cfg.Secrets.Bob, signer, &types.DynamicFeeTx{
				ChainID:   big.NewInt(int64(cfg.DeployConfig.L2ChainID)),
				Nonce:     0,
				GasTipCap: big.NewInt(100),
				GasFeeCap: big.NewInt(100000),
				Gas:       1_000_001,
				To:        &cfg.Secrets.Addresses().Alice,
				Value:     big.NewInt(0),
				Data:      nil,
			})

			_, err = opGeth.AddL2Block(ctx, depositTx, tx)
			require.NoError(t, err, "block should be valid as cumulativeGasUsed only tracks actual usage now")
		})

		t.Run("RejectSystemTx_"+test.name, func(t *testing.T) {
			InitParallel(t)
			cfg := DefaultSystemConfig(t)
			cfg.DeployConfig.L2GenesisRegolithTimeOffset = &test.regolithTime

			ctx, cancel := context.WithTimeout(context.Background(), 60*time.Second)
			defer cancel()

			opGeth, err := NewOpGeth(t, ctx, &cfg)
			require.NoError(t, err)
			defer opGeth.Close()

			test.activateRegolith(ctx, opGeth)

			systemTx, err := derive.L1InfoDeposit(1, opGeth.L1Head, opGeth.SystemConfig, false)
			systemTx.IsSystemTransaction = true
			require.NoError(t, err)

			_, err = opGeth.AddL2Block(ctx, types.NewTx(systemTx))
			require.ErrorIs(t, err, ErrNewPayloadNotValid, "should reject blocks containing system tx")
		})

		t.Run("IncludeGasRefunds_"+test.name, func(t *testing.T) {
			InitParallel(t)
			// Simple constructor that is prefixed to the actual contract code
			// Results in the contract code being returned as the code for the new contract
			deployPrefixSize := byte(16)
			deployPrefix := []byte{
				// Copy input data after this prefix into memory starting at address 0x00
				// CODECOPY arg size
				byte(vm.PUSH1), deployPrefixSize,
				byte(vm.CODESIZE),
				byte(vm.SUB),
				// CODECOPY arg offset
				byte(vm.PUSH1), deployPrefixSize,
				// CODECOPY arg destOffset
				byte(vm.PUSH1), 0x00,
				byte(vm.CODECOPY),

				// Return code from memory
				// RETURN arg size
				byte(vm.PUSH1), deployPrefixSize,
				byte(vm.CODESIZE),
				byte(vm.SUB),
				// RETURN arg offset
				byte(vm.PUSH1), 0x00,
				byte(vm.RETURN),
			}
			// Stores the first word from call data code to storage slot 0
			sstoreContract := []byte{
				// Load first word from call data
				byte(vm.PUSH1), 0x00,
				byte(vm.CALLDATALOAD),

				// Store it to slot 0
				byte(vm.PUSH1), 0x00,
				byte(vm.SSTORE),
			}

			deployData := append(deployPrefix, sstoreContract...)

			cfg := DefaultSystemConfig(t)
			cfg.DeployConfig.L2GenesisRegolithTimeOffset = &test.regolithTime

			ctx, cancel := context.WithTimeout(context.Background(), 60*time.Second)
			defer cancel()

			opGeth, err := NewOpGeth(t, ctx, &cfg)
			require.NoError(t, err)
			defer opGeth.Close()

			test.activateRegolith(ctx, opGeth)
			fromAddr := cfg.Secrets.Addresses().Alice
			storeContractAddr := crypto.CreateAddress(fromAddr, 0)

			// Deposit TX to deploy a contract that lets us store an arbitrary value
			deployTx := types.NewTx(&types.DepositTx{
				From:                fromAddr,
				Value:               common.Big0,
				Data:                deployData,
				Gas:                 1_000_000,
				IsSystemTransaction: false,
			})

			// Store a non-zero value
			storeTx := types.NewTx(&types.DepositTx{
				From:                fromAddr,
				To:                  &storeContractAddr,
				Value:               common.Big0,
				Data:                []byte{0x06},
				Gas:                 1_000_000,
				IsSystemTransaction: false,
			})

			// Store a non-zero value
			zeroTx := types.NewTx(&types.DepositTx{
				From:                fromAddr,
				To:                  &storeContractAddr,
				Value:               common.Big0,
				Data:                []byte{0x00},
				Gas:                 1_000_000,
				IsSystemTransaction: false,
			})

			// Store a non-zero value again
			// Has same gas cost as zeroTx, except the first tx gets a gas refund for clearing the storage slot
			rezeroTx := types.NewTx(&types.DepositTx{
				From:                fromAddr,
				To:                  &storeContractAddr,
				Value:               common.Big0,
				Data:                []byte{0x00},
				Gas:                 1_000_001,
				IsSystemTransaction: false,
			})

			_, err = opGeth.AddL2Block(ctx, deployTx, storeTx, zeroTx, rezeroTx)
			require.NoError(t, err)

			// Sanity check the contract code deployed correctly
			code, err := opGeth.L2Client.CodeAt(ctx, storeContractAddr, nil)
			require.NoError(t, err)
			require.Equal(t, sstoreContract, code, "should create contract with expected code")

			deployReceipt, err := opGeth.L2Client.TransactionReceipt(ctx, deployTx.Hash())
			require.NoError(t, err)
			require.Equal(t, types.ReceiptStatusSuccessful, deployReceipt.Status)
			require.Equal(t, storeContractAddr, deployReceipt.ContractAddress, "should create contract at expected address")

			storeReceipt, err := opGeth.L2Client.TransactionReceipt(ctx, storeTx.Hash())
			require.NoError(t, err)
			require.Equal(t, types.ReceiptStatusSuccessful, storeReceipt.Status, "setting storage value should succeed")

			zeroReceipt, err := opGeth.L2Client.TransactionReceipt(ctx, zeroTx.Hash())
			require.NoError(t, err)
			require.Equal(t, types.ReceiptStatusSuccessful, zeroReceipt.Status, "zeroing storage value should succeed")

			rezeroReceipt, err := opGeth.L2Client.TransactionReceipt(ctx, rezeroTx.Hash())
			require.NoError(t, err)
			require.Equal(t, types.ReceiptStatusSuccessful, rezeroReceipt.Status, "rezeroing storage value should succeed")

			require.Greater(t, rezeroReceipt.GasUsed, zeroReceipt.GasUsed, "rezero should use more gas due to not getting gas refund for clearing slot")
		})
	}
}<|MERGE_RESOLUTION|>--- conflicted
+++ resolved
@@ -45,11 +45,7 @@
 // TestTxGasSameAsBlockGasLimit tests that op-geth rejects transactions that attempt to use the full block gas limit.
 // The L1 Info deposit always takes gas so the effective gas limit is lower than the full block gas limit.
 func TestTxGasSameAsBlockGasLimit(t *testing.T) {
-<<<<<<< HEAD
-	if externalL2Nodes != "" {
-=======
 	if config.ExternalL2Nodes != "" {
->>>>>>> 05f1c85c
 		// Some clients, such as Erigon will not discard txes that exceed the
 		// block gas limit, and instead retains them to re-evaluate with the
 		// next block whose gas limit may have increased.  We should enable this
