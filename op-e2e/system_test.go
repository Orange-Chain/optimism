--- conflicted
+++ resolved
@@ -6,10 +6,7 @@
 	"fmt"
 	"math/big"
 	"os"
-<<<<<<< HEAD
-=======
 	"os/exec"
->>>>>>> 4aa04232
 	"path/filepath"
 	"runtime"
 	"testing"
@@ -21,11 +18,8 @@
 	"github.com/ethereum/go-ethereum/common"
 	"github.com/ethereum/go-ethereum/core/types"
 	"github.com/ethereum/go-ethereum/crypto"
-<<<<<<< HEAD
-=======
 	"github.com/ethereum/go-ethereum/eth/ethconfig"
 	"github.com/ethereum/go-ethereum/node"
->>>>>>> 4aa04232
 
 	//"github.com/ethereum/go-ethereum/eth/ethconfig"
 	"github.com/ethereum/go-ethereum/ethclient"
@@ -53,21 +47,6 @@
 )
 
 func TestMain(m *testing.M) {
-<<<<<<< HEAD
-	if erigonL2Nodes {
-		fmt.Println("Running tests with erigon support!")
-		buildDir, err := os.MkdirTemp("", "op-e2e-erigon")
-		if err != nil {
-			fmt.Printf("Failed to make erigon build dir: %s\n", err)
-			os.Exit(1)
-		}
-		defer os.RemoveAll(buildDir)
-		erigonBinPath = filepath.Join(buildDir, "erigon")
-		err = BuildErigon(erigonBinPath)
-		if err != nil {
-			fmt.Printf("Failed to build erigon: %s\n", err)
-			os.Exit(2)
-=======
 	flag.BoolVar(&verboseGethNodes, "gethlogs", true, "Enable logs on geth nodes")
 	flag.StringVar(&externalL2Nodes, "externalL2", "", "Enable tests with erigon")
 	flag.Parse()
@@ -96,7 +75,6 @@
 		if err := cmd.Run(); err != nil {
 			fmt.Printf("Could not initialize external L2 node command: %s\n", err)
 			os.Exit(4)
->>>>>>> 4aa04232
 		}
 
 		// As these are integration tests which launch many other processes, the
@@ -310,28 +288,16 @@
 	InitParallel(t)
 
 	cfg := DefaultSystemConfig(t)
-<<<<<<< HEAD
-	if cfg.ErigonL2Nodes {
-		t.Skip()
-		// Erigon doesn't currently build blocks until it receives the engine call
-		// which includes the gas limit, so, this test can't work (at least not
-		// yet).
-=======
 	if cfg.ExternalL2Nodes != "" {
 		// Some eth clients such as Erigon don't currently build blocks until
 		// they receive the engine call which includes the gas limit.  After we
 		// provide a mechanism for external clients to advertise test support we
 		// should enable for those which support it.
 		t.Skip()
->>>>>>> 4aa04232
 	}
 
 	// configure the L2 gas limit to be high, and the pending gas limits to be lower for resource saving.
 	cfg.DeployConfig.L2GenesisBlockGasLimit = 30_000_000
-<<<<<<< HEAD
-	cfg.GasCeilOverride["sequencer"] = 10_000_000
-	cfg.GasCeilOverride["verifier"] = 9_000_000
-=======
 	cfg.GethOptions["sequencer"] = []GethOption{
 		func(ethCfg *ethconfig.Config, nodeCfg *node.Config) error {
 			ethCfg.Miner.GasCeil = 10_000_000
@@ -346,7 +312,6 @@
 			return nil
 		},
 	}
->>>>>>> 4aa04232
 
 	sys, err := cfg.Start(t)
 	require.Nil(t, err, "Error starting up system")
@@ -421,11 +386,7 @@
 	l1Client := sys.Clients["l1"]
 	l2Verif := sys.Clients["verifier"]
 
-<<<<<<< HEAD
-	l1Node := sys.EthInstances["l1"].GethInstance.Node
-=======
 	l1Node := sys.EthInstances["l1"].(*GethInstance).Node
->>>>>>> 4aa04232
 
 	// create signer
 	ks := l1Node.AccountManager().Backends(keystore.KeyStoreType)[0].(*keystore.KeyStore)
@@ -518,8 +479,6 @@
 	require.Equal(t, ethereum.NotFound, err, "Found transaction in verifier when it should not have been included")
 
 	// Wait a short time for the L2 reorg to occur on the sequencer as well.
-	ctx, cancel = context.WithTimeout(context.Background(), 30*time.Second)
-	defer cancel()
 	err = waitForSafeHead(ctx, receipt.BlockNumber.Uint64(), seqRollupClient)
 	require.Nil(t, err, "timeout waiting for L2 reorg on sequencer safe head")
 
@@ -841,15 +800,11 @@
 		},
 	}
 	configureL1(syncNodeCfg, sys.EthInstances["l1"])
-<<<<<<< HEAD
-	syncerL2Engine, _, err := initL2Geth("syncer", big.NewInt(int64(cfg.DeployConfig.L2ChainID)), sys.L2GenesisCfg, cfg.JWTFilePath, 0)
-=======
 	syncerL2Engine, _, err := initL2Geth("syncer", big.NewInt(int64(cfg.DeployConfig.L2ChainID)), sys.L2GenesisCfg, cfg.JWTFilePath)
->>>>>>> 4aa04232
 	require.NoError(t, err)
 	require.NoError(t, syncerL2Engine.Start())
 
-	configureL2n(syncNodeCfg, syncerL2Engine, cfg.JWTSecret)
+	configureL2(syncNodeCfg, syncerL2Engine, cfg.JWTSecret)
 
 	syncerNode, err := rollupNode.New(context.Background(), syncNodeCfg, cfg.Loggers["syncer"], snapLog, "", metrics.NewMetrics(""))
 	require.NoError(t, err)
@@ -1352,50 +1307,6 @@
 	require.Equal(t, balanceDiff, totalFee, "balances should add up")
 }
 
-<<<<<<< HEAD
-func TestStopStartSequencer(t *testing.T) {
-	InitParallel(t)
-
-	cfg := DefaultSystemConfig(t)
-	sys, err := cfg.Start(t)
-	require.Nil(t, err, "Error starting up system")
-	defer sys.Close()
-
-	l2Seq := sys.Clients["sequencer"]
-	rollupNode := sys.RollupNodes["sequencer"]
-
-	nodeRPC, err := rpc.DialContext(context.Background(), rollupNode.HTTPEndpoint())
-	require.Nil(t, err, "Error dialing node")
-
-	blockBefore := latestBlock(t, l2Seq)
-	time.Sleep(time.Duration(cfg.DeployConfig.L2BlockTime+1) * time.Second)
-	blockAfter := latestBlock(t, l2Seq)
-	require.Greaterf(t, blockAfter, blockBefore, "Chain did not advance")
-
-	ctx, cancel := context.WithTimeout(context.Background(), 5*time.Second)
-	defer cancel()
-	blockHash := common.Hash{}
-	err = nodeRPC.CallContext(ctx, &blockHash, "admin_stopSequencer")
-	require.Nil(t, err, "Error stopping sequencer")
-
-	blockBefore = latestBlock(t, l2Seq)
-	time.Sleep(time.Duration(cfg.DeployConfig.L2BlockTime+1) * time.Second)
-	blockAfter = latestBlock(t, l2Seq)
-	require.Equal(t, blockAfter, blockBefore, "Chain advanced after stopping sequencer")
-
-	ctx, cancel = context.WithTimeout(context.Background(), 5*time.Second)
-	defer cancel()
-	err = nodeRPC.CallContext(ctx, nil, "admin_startSequencer", blockHash)
-	require.Nil(t, err, "Error starting sequencer")
-
-	blockBefore = latestBlock(t, l2Seq)
-	time.Sleep(time.Duration(cfg.DeployConfig.L2BlockTime+1) * time.Second)
-	blockAfter = latestBlock(t, l2Seq)
-	require.Greater(t, blockAfter, blockBefore, "Chain did not advance after starting sequencer")
-}
-
-=======
->>>>>>> 4aa04232
 func TestStopStartBatcher(t *testing.T) {
 	InitParallel(t)
 
@@ -1430,11 +1341,7 @@
 	receipt := sendTx()
 
 	// wait until the block the tx was first included in shows up in the safe chain on the verifier
-<<<<<<< HEAD
-	safeBlockInclusionDuration := time.Duration(4*cfg.DeployConfig.L1BlockTime) * time.Second
-=======
 	safeBlockInclusionDuration := time.Duration(6*cfg.DeployConfig.L1BlockTime) * time.Second
->>>>>>> 4aa04232
 	_, err = waitForBlock(receipt.BlockNumber, l2Verif, safeBlockInclusionDuration)
 	require.Nil(t, err, "Waiting for block on verifier")
 
