package op_e2e

import (
	"context"
	"flag"
	"fmt"
	"math/big"
	"os"
	"testing"
	"time"

	"github.com/ethereum/go-ethereum"
	"github.com/ethereum/go-ethereum/accounts/abi/bind"
	"github.com/ethereum/go-ethereum/accounts/keystore"
	"github.com/ethereum/go-ethereum/common"
	"github.com/ethereum/go-ethereum/core/types"
	"github.com/ethereum/go-ethereum/crypto"
	"github.com/ethereum/go-ethereum/ethclient"
	"github.com/ethereum/go-ethereum/ethclient/gethclient"
	"github.com/ethereum/go-ethereum/log"
	"github.com/ethereum/go-ethereum/rpc"
	"github.com/libp2p/go-libp2p/core/peer"
	"github.com/stretchr/testify/require"

	"github.com/ethereum-optimism/optimism/op-bindings/bindings"
	"github.com/ethereum-optimism/optimism/op-bindings/predeploys"
	"github.com/ethereum-optimism/optimism/op-node/client"
	"github.com/ethereum-optimism/optimism/op-node/eth"
	"github.com/ethereum-optimism/optimism/op-node/metrics"
	rollupNode "github.com/ethereum-optimism/optimism/op-node/node"
	"github.com/ethereum-optimism/optimism/op-node/p2p"
	"github.com/ethereum-optimism/optimism/op-node/rollup/derive"
	"github.com/ethereum-optimism/optimism/op-node/rollup/driver"
	"github.com/ethereum-optimism/optimism/op-node/sources"
	"github.com/ethereum-optimism/optimism/op-node/testlog"
	"github.com/ethereum-optimism/optimism/op-node/withdrawals"
	oppprof "github.com/ethereum-optimism/optimism/op-service/pprof"
)

var enableParallelTesting bool = true

// Init testing to enable test flags
var _ = func() bool {
	testing.Init()
	return true
}()

var verboseGethNodes bool

func init() {
	flag.BoolVar(&verboseGethNodes, "gethlogs", true, "Enable logs on geth nodes")
	flag.BoolVar(&erigonL2Nodes, "erigon", false, "Enable tests with erigon")
	flag.Parse()
<<<<<<< HEAD
	if erigonL2Nodes {
		fmt.Printf("\n\nRunning tests with erigon support!")
	}
	if os.Getenv("OP_E2E_DISABLE_PARALLEL") == "true" || erigonL2Nodes {
=======
	if os.Getenv("OP_E2E_DISABLE_PARALLEL") == "true"  || erigonL2Nodes {
>>>>>>> 2503762d
		fmt.Printf("\n\nYou should consider running with a large `-timeout` as parallel tests are disabled\n\n")
		enableParallelTesting = false
	}
}

func parallel(t *testing.T) {
	t.Helper()
	if enableParallelTesting {
		t.Parallel()
	}
}

func TestL2OutputSubmitter(t *testing.T) {
	parallel(t)
	if !verboseGethNodes {
		log.Root().SetHandler(log.DiscardHandler())
	}

	cfg := DefaultSystemConfig(t)
	cfg.NonFinalizedProposals = true // speed up the time till we see output proposals

	sys, err := cfg.Start(t)
	require.Nil(t, err, "Error starting up system")
	defer sys.Close()

	l1Client := sys.Clients["l1"]

	rollupRPCClient, err := rpc.DialContext(context.Background(), sys.RollupNodes["sequencer"].HTTPEndpoint())
	require.Nil(t, err)
	rollupClient := sources.NewRollupClient(client.NewBaseRPCClient(rollupRPCClient))

	//  OutputOracle is already deployed
	l2OutputOracle, err := bindings.NewL2OutputOracleCaller(predeploys.DevL2OutputOracleAddr, l1Client)
	require.Nil(t, err)

	initialOutputBlockNumber, err := l2OutputOracle.LatestBlockNumber(&bind.CallOpts{})
	require.Nil(t, err)

	// Wait until the second output submission from L2. The output submitter submits outputs from the
	// unsafe portion of the chain which gets reorged on startup. The sequencer has an out of date view
	// when it creates it's first block and uses and old L1 Origin. It then does not submit a batch
	// for that block and subsequently reorgs to match what the verifier derives when running the
	// reconcillation process.
	l2Verif := sys.Clients["verifier"]
	_, err = waitForBlock(big.NewInt(6), l2Verif, 10*time.Duration(cfg.DeployConfig.L2BlockTime)*time.Second)
	require.Nil(t, err)

	// Wait for batch submitter to update L2 output oracle.
	timeoutCh := time.After(15 * time.Second)
	ticker := time.NewTicker(1 * time.Second)
	defer ticker.Stop()
	for {
		l2ooBlockNumber, err := l2OutputOracle.LatestBlockNumber(&bind.CallOpts{})
		require.Nil(t, err)

		// Wait for the L2 output oracle to have been changed from the initial
		// timestamp set in the contract constructor.
		if l2ooBlockNumber.Cmp(initialOutputBlockNumber) > 0 {
			// Retrieve the l2 output committed at this updated timestamp.
			committedL2Output, err := l2OutputOracle.GetL2OutputAfter(&bind.CallOpts{}, l2ooBlockNumber)
			require.NotEqual(t, [32]byte{}, committedL2Output.OutputRoot, "Empty L2 Output")
			require.Nil(t, err)

			// Fetch the corresponding L2 block and assert the committed L2
			// output matches the block's state root.
			//
			// NOTE: This assertion will change once the L2 output format is
			// finalized.
			ctx, cancel := context.WithTimeout(context.Background(), time.Second)
			defer cancel()
			l2Output, err := rollupClient.OutputAtBlock(ctx, l2ooBlockNumber.Uint64())
			require.Nil(t, err)
			require.Equal(t, l2Output.OutputRoot[:], committedL2Output.OutputRoot[:])
			break
		}

		select {
		case <-timeoutCh:
			t.Fatalf("State root oracle not updated")
		case <-ticker.C:
		}
	}
}

// TestSystemE2E sets up a L1 Geth node, a rollup node, and a L2 geth node and then confirms that L1 deposits are reflected on L2.
// All nodes are run in process (but are the full nodes, not mocked or stubbed).
func TestSystemE2E(t *testing.T) {
	parallel(t)
	if !verboseGethNodes {
		log.Root().SetHandler(log.DiscardHandler())
	}

	cfg := DefaultSystemConfig(t)

	sys, err := cfg.Start(t)
	require.Nil(t, err, "Error starting up system")
	defer sys.Close()

	log := testlog.Logger(t, log.LvlInfo)
	log.Info("genesis", "l2", sys.RollupConfig.Genesis.L2, "l1", sys.RollupConfig.Genesis.L1, "l2_time", sys.RollupConfig.Genesis.L2Time)

	l1Client := sys.Clients["l1"]
	l2Seq := sys.Clients["sequencer"]
	l2Verif := sys.Clients["verifier"]

	// Transactor Account
	ethPrivKey := sys.cfg.Secrets.Alice

	// Send Transaction & wait for success
	fromAddr := sys.cfg.Secrets.Addresses().Alice

	// Find deposit contract
	depositContract, err := bindings.NewOptimismPortal(predeploys.DevOptimismPortalAddr, l1Client)
	require.Nil(t, err)

	// Create signer
	opts, err := bind.NewKeyedTransactorWithChainID(ethPrivKey, cfg.L1ChainIDBig())
	require.Nil(t, err)

	ctx, cancel := context.WithTimeout(context.Background(), 1*time.Second)
	defer cancel()
	startBalance, err := l2Verif.BalanceAt(ctx, fromAddr, nil)
	require.Nil(t, err)

	// Finally send TX
	mintAmount := big.NewInt(1_000_000_000_000)
	opts.Value = mintAmount
	tx, err := depositContract.DepositTransaction(opts, fromAddr, common.Big0, 1_000_000, false, nil)
	require.Nil(t, err, "with deposit tx")

	receipt, err := waitForTransaction(tx.Hash(), l1Client, 3*time.Duration(cfg.DeployConfig.L1BlockTime)*time.Second)
	require.Nil(t, err, "Waiting for deposit tx on L1")

	reconstructedDep, err := derive.UnmarshalDepositLogEvent(receipt.Logs[0])
	require.NoError(t, err, "Could not reconstruct L2 Deposit")
	tx = types.NewTx(reconstructedDep)
	receipt, err = waitForTransaction(tx.Hash(), l2Verif, 6*time.Duration(cfg.DeployConfig.L1BlockTime)*time.Second)
	require.NoError(t, err)
	require.Equal(t, receipt.Status, types.ReceiptStatusSuccessful)

	// Confirm balance
	ctx, cancel = context.WithTimeout(context.Background(), 1*time.Second)
	defer cancel()
	endBalance, err := l2Verif.BalanceAt(ctx, fromAddr, nil)
	require.Nil(t, err)

	diff := new(big.Int)
	diff = diff.Sub(endBalance, startBalance)
	require.Equal(t, mintAmount, diff, "Did not get expected balance change")

	// Submit TX to L2 sequencer node
	toAddr := common.Address{0xff, 0xff}
	tx = types.MustSignNewTx(ethPrivKey, types.LatestSignerForChainID(cfg.L2ChainIDBig()), &types.DynamicFeeTx{
		ChainID:   cfg.L2ChainIDBig(),
		Nonce:     1, // Already have deposit
		To:        &toAddr,
		Value:     big.NewInt(1_000_000_000),
		GasTipCap: big.NewInt(10),
		GasFeeCap: big.NewInt(200),
		Gas:       21000,
	})
	err = l2Seq.SendTransaction(context.Background(), tx)
	require.Nil(t, err, "Sending L2 tx to sequencer")

	_, err = waitForTransaction(tx.Hash(), l2Seq, 3*time.Duration(cfg.DeployConfig.L1BlockTime)*time.Second)
	require.Nil(t, err, "Waiting for L2 tx on sequencer")

	receipt, err = waitForTransaction(tx.Hash(), l2Verif, 10*time.Duration(cfg.DeployConfig.L1BlockTime)*time.Second)
	require.Nil(t, err, "Waiting for L2 tx on verifier")
	require.Equal(t, types.ReceiptStatusSuccessful, receipt.Status, "TX should have succeeded")

	// Verify blocks match after batch submission on verifiers and sequencers
	verifBlock, err := l2Verif.BlockByNumber(context.Background(), receipt.BlockNumber)
	require.Nil(t, err)
	seqBlock, err := l2Seq.BlockByNumber(context.Background(), receipt.BlockNumber)
	require.Nil(t, err)
	require.Equal(t, verifBlock.NumberU64(), seqBlock.NumberU64(), "Verifier and sequencer blocks not the same after including a batch tx")
	require.Equal(t, verifBlock.ParentHash(), seqBlock.ParentHash(), "Verifier and sequencer blocks parent hashes not the same after including a batch tx")
	require.Equal(t, verifBlock.Hash(), seqBlock.Hash(), "Verifier and sequencer blocks not the same after including a batch tx")

	rollupRPCClient, err := rpc.DialContext(context.Background(), sys.RollupNodes["sequencer"].HTTPEndpoint())
	require.Nil(t, err)
	rollupClient := sources.NewRollupClient(client.NewBaseRPCClient(rollupRPCClient))
	// basic check that sync status works
	seqStatus, err := rollupClient.SyncStatus(context.Background())
	require.Nil(t, err)
	require.LessOrEqual(t, seqBlock.NumberU64(), seqStatus.UnsafeL2.Number)
	// basic check that version endpoint works
	seqVersion, err := rollupClient.Version(context.Background())
	require.Nil(t, err)
	require.NotEqual(t, "", seqVersion)
}

// TestConfirmationDepth runs the rollup with both sequencer and verifier not immediately processing the tip of the chain.
func TestConfirmationDepth(t *testing.T) {
	parallel(t)
	if !verboseGethNodes {
		log.Root().SetHandler(log.DiscardHandler())
	}

	cfg := DefaultSystemConfig(t)
	cfg.DeployConfig.SequencerWindowSize = 4
	cfg.DeployConfig.MaxSequencerDrift = 10 * cfg.DeployConfig.L1BlockTime
	seqConfDepth := uint64(2)
	verConfDepth := uint64(5)
	cfg.Nodes["sequencer"].Driver.SequencerConfDepth = seqConfDepth
	cfg.Nodes["sequencer"].Driver.VerifierConfDepth = 0
	cfg.Nodes["verifier"].Driver.VerifierConfDepth = verConfDepth

	sys, err := cfg.Start(t)
	require.Nil(t, err, "Error starting up system")
	defer sys.Close()

	log := testlog.Logger(t, log.LvlInfo)
	log.Info("genesis", "l2", sys.RollupConfig.Genesis.L2, "l1", sys.RollupConfig.Genesis.L1, "l2_time", sys.RollupConfig.Genesis.L2Time)

	l1Client := sys.Clients["l1"]
	l2Seq := sys.Clients["sequencer"]
	l2Verif := sys.Clients["verifier"]

	// Wait enough time for the sequencer to submit a block with distance from L1 head, submit it,
	// and for the slower verifier to read a full sequence window and cover confirmation depth for reading and some margin
	<-time.After(time.Duration((cfg.DeployConfig.SequencerWindowSize+verConfDepth+3)*cfg.DeployConfig.L1BlockTime) * time.Second)

	// within a second, get both L1 and L2 verifier and sequencer block heads
	ctx, cancel := context.WithTimeout(context.Background(), 1*time.Second)
	defer cancel()
	l1Head, err := l1Client.BlockByNumber(ctx, nil)
	require.NoError(t, err)
	l2SeqHead, err := l2Seq.BlockByNumber(ctx, nil)
	require.NoError(t, err)
	l2VerHead, err := l2Verif.BlockByNumber(ctx, nil)
	require.NoError(t, err)

	seqInfo, err := derive.L1InfoDepositTxData(l2SeqHead.Transactions()[0].Data())
	require.NoError(t, err)
	require.LessOrEqual(t, seqInfo.Number+seqConfDepth, l1Head.NumberU64(), "the seq L2 head block should have an origin older than the L1 head block by at least the sequencer conf depth")

	verInfo, err := derive.L1InfoDepositTxData(l2VerHead.Transactions()[0].Data())
	require.NoError(t, err)
	require.LessOrEqual(t, verInfo.Number+verConfDepth, l1Head.NumberU64(), "the ver L2 head block should have an origin older than the L1 head block by at least the verifier conf depth")
}

// TestPendingGasLimit tests the configuration of the gas limit of the pending block,
// and if it does not conflict with the regular gas limit on the verifier or sequencer.
func TestPendingGasLimit(t *testing.T) {
	parallel(t)
	if !verboseGethNodes {
		log.Root().SetHandler(log.DiscardHandler())
	}

	cfg := DefaultSystemConfig(t)
	if cfg.ErigonL2Nodes {
		t.Skip()
		// Erigon doesn't currently build blocks until it receives the engine call
		// which includes the gas limit, so, this test can't work (at least not
		// yet).
	}

	// configure the L2 gas limit to be high, and the pending gas limits to be lower for resource saving.
<<<<<<< HEAD
	cfg.DeployConfig.L2GenesisBlockGasLimit = 20_000_000
	cfg.GasCeilOverride["sequencer"] = 10_000_000
	cfg.GasCeilOverride["verifier"] = 9_000_000
=======
	cfg.DeployConfig.L2GenesisBlockGasLimit = 30_000_000
	cfg.GethOptions["sequencer"] = []GethOption{
		func(ethCfg *ethconfig.Config, nodeCfg *node.Config) error {
			ethCfg.Miner.GasCeil = 10_000_000
			return nil
		},
	}
	cfg.GethOptions["verifier"] = []GethOption{
		func(ethCfg *ethconfig.Config, nodeCfg *node.Config) error {
			ethCfg.Miner.GasCeil = 9_000_000
			return nil
		},
	}
>>>>>>> 2503762d

	sys, err := cfg.Start(t)
	require.Nil(t, err, "Error starting up system")
	defer sys.Close()

	log := testlog.Logger(t, log.LvlInfo)
	log.Info("genesis", "l2", sys.RollupConfig.Genesis.L2, "l1", sys.RollupConfig.Genesis.L1, "l2_time", sys.RollupConfig.Genesis.L2Time)

	l2Verif := sys.Clients["verifier"]
	l2Seq := sys.Clients["sequencer"]

	checkGasLimit := func(client *ethclient.Client, number *big.Int, expected uint64) *types.Header {
		ctx, cancel := context.WithTimeout(context.Background(), time.Second)
		header, err := client.HeaderByNumber(ctx, number)
		cancel()
		require.NoError(t, err)
		require.Equal(t, expected, header.GasLimit)
		return header
	}

	// check if the gaslimits are matching the expected values,
	// and that the verifier/sequencer can use their locally configured gas limit for the pending block.
	for {
		checkGasLimit(l2Seq, big.NewInt(-1), 10_000_000)
		checkGasLimit(l2Verif, big.NewInt(-1), 9_000_000)
		checkGasLimit(l2Seq, nil, 30_000_000)
		latestVerifHeader := checkGasLimit(l2Verif, nil, 30_000_000)

		// Stop once the verifier passes genesis:
		// this implies we checked a new block from the sequencer, on both sequencer and verifier nodes.
		if latestVerifHeader.Number.Uint64() > 0 {
			break
		}
		time.Sleep(500 * time.Millisecond)
	}
}

// TestFinalize tests if L2 finalizes after sufficient time after L1 finalizes
func TestFinalize(t *testing.T) {
	parallel(t)
	if !verboseGethNodes {
		log.Root().SetHandler(log.DiscardHandler())
	}

	cfg := DefaultSystemConfig(t)

	sys, err := cfg.Start(t)
	require.Nil(t, err, "Error starting up system")
	defer sys.Close()

	l2Seq := sys.Clients["sequencer"]

	// as configured in the extra geth lifecycle in testing setup
	const finalizedDistance = 8
	// Wait enough time for L1 to finalize and L2 to confirm its data in finalized L1 blocks
	time.Sleep(time.Duration((finalizedDistance+6)*cfg.DeployConfig.L1BlockTime) * time.Second)

	// fetch the finalizes head of geth
	ctx, cancel := context.WithTimeout(context.Background(), 1*time.Second)
	defer cancel()
	l2Finalized, err := l2Seq.BlockByNumber(ctx, big.NewInt(int64(rpc.FinalizedBlockNumber)))
	require.NoError(t, err)

	require.NotZerof(t, l2Finalized.NumberU64(), "must have finalized L2 block")
}

func TestMintOnRevertedDeposit(t *testing.T) {
	parallel(t)
	if !verboseGethNodes {
		log.Root().SetHandler(log.DiscardHandler())
	}
	cfg := DefaultSystemConfig(t)

	sys, err := cfg.Start(t)
	require.Nil(t, err, "Error starting up system")
	defer sys.Close()

	l1Client := sys.Clients["l1"]
	l2Verif := sys.Clients["verifier"]

	// Find deposit contract
	depositContract, err := bindings.NewOptimismPortal(predeploys.DevOptimismPortalAddr, l1Client)
	require.Nil(t, err)
	l1Node := sys.EthInstances["l1"].GethInstance.Node

	// create signer
	ks := l1Node.AccountManager().Backends(keystore.KeyStoreType)[0].(*keystore.KeyStore)
	opts, err := bind.NewKeyStoreTransactorWithChainID(ks, ks.Accounts()[0], cfg.L1ChainIDBig())
	require.Nil(t, err)
	fromAddr := opts.From

	ctx, cancel := context.WithTimeout(context.Background(), 1*time.Second)
	startBalance, err := l2Verif.BalanceAt(ctx, fromAddr, nil)
	cancel()
	require.Nil(t, err)

	ctx, cancel = context.WithTimeout(context.Background(), 1*time.Second)
	startNonce, err := l2Verif.NonceAt(ctx, fromAddr, nil)
	require.NoError(t, err)
	cancel()

	toAddr := common.Address{0xff, 0xff}
	mintAmount := big.NewInt(9_000_000)
	opts.Value = mintAmount
	value := new(big.Int).Mul(common.Big2, startBalance) // trigger a revert by transferring more than we have available
	tx, err := depositContract.DepositTransaction(opts, toAddr, value, 1_000_000, false, nil)
	require.Nil(t, err, "with deposit tx")

	receipt, err := waitForTransaction(tx.Hash(), l1Client, 3*time.Duration(cfg.DeployConfig.L1BlockTime)*time.Second)
	require.Nil(t, err, "Waiting for deposit tx on L1")

	reconstructedDep, err := derive.UnmarshalDepositLogEvent(receipt.Logs[0])
	require.NoError(t, err, "Could not reconstruct L2 Deposit")
	tx = types.NewTx(reconstructedDep)
	receipt, err = waitForTransaction(tx.Hash(), l2Verif, 10*time.Duration(cfg.DeployConfig.L1BlockTime)*time.Second)
	require.NoError(t, err)
	require.Equal(t, receipt.Status, types.ReceiptStatusFailed)

	// Confirm balance
	ctx, cancel = context.WithTimeout(context.Background(), 1*time.Second)
	endBalance, err := l2Verif.BalanceAt(ctx, fromAddr, nil)
	cancel()
	require.Nil(t, err)
	ctx, cancel = context.WithTimeout(context.Background(), 1*time.Second)
	toAddrBalance, err := l2Verif.BalanceAt(ctx, toAddr, nil)
	require.NoError(t, err)
	cancel()

	diff := new(big.Int)
	diff = diff.Sub(endBalance, startBalance)
	require.Equal(t, mintAmount, diff, "Did not get expected balance change")
	require.Equal(t, common.Big0.Int64(), toAddrBalance.Int64(), "The recipient account balance should be zero")

	ctx, cancel = context.WithTimeout(context.Background(), 1*time.Second)
	endNonce, err := l2Verif.NonceAt(ctx, fromAddr, nil)
	require.NoError(t, err)
	cancel()
	require.Equal(t, startNonce+1, endNonce, "Nonce of deposit sender should increment on L2, even if the deposit fails")
}

func TestMissingBatchE2E(t *testing.T) {
	parallel(t)
	if !verboseGethNodes {
		log.Root().SetHandler(log.DiscardHandler())
	}
	// Note this test zeroes the balance of the batch-submitter to make the batches unable to go into L1.
	// The test logs may look scary, but this is expected:
	// 'batcher unable to publish transaction    role=batcher   err="insufficient funds for gas * price + value"'

	cfg := DefaultSystemConfig(t)
	// small sequence window size so the test does not take as long
	cfg.DeployConfig.SequencerWindowSize = 4

	// Specifically set batch submitter balance to stop batches from being included
	cfg.Premine[cfg.Secrets.Addresses().Batcher] = big.NewInt(0)

	sys, err := cfg.Start(t)
	require.Nil(t, err, "Error starting up system")
	defer sys.Close()

	l2Seq := sys.Clients["sequencer"]
	l2Verif := sys.Clients["verifier"]

	// Transactor Account
	ethPrivKey := cfg.Secrets.Alice

	// Submit TX to L2 sequencer node
	toAddr := common.Address{0xff, 0xff}
	tx := types.MustSignNewTx(ethPrivKey, types.LatestSignerForChainID(cfg.L2ChainIDBig()), &types.DynamicFeeTx{
		ChainID:   cfg.L2ChainIDBig(),
		Nonce:     0,
		To:        &toAddr,
		Value:     big.NewInt(1_000_000_000),
		GasTipCap: big.NewInt(10),
		GasFeeCap: big.NewInt(200),
		Gas:       21000,
	})
	err = l2Seq.SendTransaction(context.Background(), tx)
	require.Nil(t, err, "Sending L2 tx to sequencer")

	// Let it show up on the unsafe chain
	receipt, err := waitForTransaction(tx.Hash(), l2Seq, 3*time.Duration(cfg.DeployConfig.L1BlockTime)*time.Second)
	require.Nil(t, err, "Waiting for L2 tx on sequencer")

	// Wait until the block it was first included in shows up in the safe chain on the verifier
	_, err = waitForBlock(receipt.BlockNumber, l2Verif, time.Duration((sys.RollupConfig.SeqWindowSize+4)*cfg.DeployConfig.L1BlockTime)*time.Second)
	require.Nil(t, err, "Waiting for block on verifier")

	// Assert that the transaction is not found on the verifier
	ctx, cancel := context.WithTimeout(context.Background(), time.Second)
	defer cancel()
	_, err = l2Verif.TransactionReceipt(ctx, tx.Hash())
	require.Equal(t, ethereum.NotFound, err, "Found transaction in verifier when it should not have been included")

	// Wait a short time for the L2 reorg to occur on the sequencer as well.
	// The proper thing to do is to wait until the sequencer marks this block safe.
	<-time.After(2 * time.Second)

	// Assert that the reconciliation process did an L2 reorg on the sequencer to remove the invalid block
	ctx2, cancel := context.WithTimeout(context.Background(), time.Second)
	defer cancel()
	block, err := l2Seq.BlockByNumber(ctx2, receipt.BlockNumber)
	if err != nil {
		require.Equal(t, "not found", err.Error(), "A not found error indicates the chain must have re-orged back befroe it")
	} else {
		require.NotEqual(t, block.Hash(), receipt.BlockHash, "L2 Sequencer did not reorg out transaction on it's safe chain")
	}
}

func L1InfoFromState(ctx context.Context, contract *bindings.L1Block, l2Number *big.Int) (derive.L1BlockInfo, error) {
	var err error
	var out derive.L1BlockInfo
	opts := bind.CallOpts{
		BlockNumber: l2Number,
		Context:     ctx,
	}

	out.Number, err = contract.Number(&opts)
	if err != nil {
		return derive.L1BlockInfo{}, fmt.Errorf("failed to get number: %w", err)
	}

	out.Time, err = contract.Timestamp(&opts)
	if err != nil {
		return derive.L1BlockInfo{}, fmt.Errorf("failed to get timestamp: %w", err)
	}

	out.BaseFee, err = contract.Basefee(&opts)
	if err != nil {
		return derive.L1BlockInfo{}, fmt.Errorf("failed to get timestamp: %w", err)
	}

	blockHashBytes, err := contract.Hash(&opts)
	if err != nil {
		return derive.L1BlockInfo{}, fmt.Errorf("failed to get block hash: %w", err)
	}
	out.BlockHash = common.BytesToHash(blockHashBytes[:])

	out.SequenceNumber, err = contract.SequenceNumber(&opts)
	if err != nil {
		return derive.L1BlockInfo{}, fmt.Errorf("failed to get sequence number: %w", err)
	}

	overhead, err := contract.L1FeeOverhead(&opts)
	if err != nil {
		return derive.L1BlockInfo{}, fmt.Errorf("failed to get l1 fee overhead: %w", err)
	}
	out.L1FeeOverhead = eth.Bytes32(common.BigToHash(overhead))

	scalar, err := contract.L1FeeScalar(&opts)
	if err != nil {
		return derive.L1BlockInfo{}, fmt.Errorf("failed to get l1 fee scalar: %w", err)
	}
	out.L1FeeScalar = eth.Bytes32(common.BigToHash(scalar))

	batcherHash, err := contract.BatcherHash(&opts)
	if err != nil {
		return derive.L1BlockInfo{}, fmt.Errorf("failed to get batch sender: %w", err)
	}
	out.BatcherAddr = common.BytesToAddress(batcherHash[:])

	return out, nil
}

// TestSystemMockP2P sets up a L1 Geth node, a rollup node, and a L2 geth node and then confirms that
// the nodes can sync L2 blocks before they are confirmed on L1.
func TestSystemMockP2P(t *testing.T) {
	parallel(t)
	if !verboseGethNodes {
		log.Root().SetHandler(log.DiscardHandler())
	}

	cfg := DefaultSystemConfig(t)
	// Disable batcher, so we don't sync from L1
	cfg.DisableBatcher = true
	// disable at the start, so we don't miss any gossiped blocks.
	cfg.Nodes["sequencer"].Driver.SequencerStopped = true

	// connect the nodes
	cfg.P2PTopology = map[string][]string{
		"verifier": {"sequencer"},
	}

	var published, received []common.Hash
	seqTracer, verifTracer := new(FnTracer), new(FnTracer)
	seqTracer.OnPublishL2PayloadFn = func(ctx context.Context, payload *eth.ExecutionPayload) {
		published = append(published, payload.BlockHash)
	}
	verifTracer.OnUnsafeL2PayloadFn = func(ctx context.Context, from peer.ID, payload *eth.ExecutionPayload) {
		received = append(received, payload.BlockHash)
	}
	cfg.Nodes["sequencer"].Tracer = seqTracer
	cfg.Nodes["verifier"].Tracer = verifTracer

	sys, err := cfg.Start(t)
	require.Nil(t, err, "Error starting up system")
	defer sys.Close()

	// Enable the sequencer now that everyone is ready to receive payloads.
	rollupRPCClient, err := rpc.DialContext(context.Background(), sys.RollupNodes["sequencer"].HTTPEndpoint())
	require.Nil(t, err)
	require.NoError(t, rollupRPCClient.Call(nil, "admin_startSequencer", sys.L2GenesisCfg.ToBlock().Hash()))

	l2Seq := sys.Clients["sequencer"]
	l2Verif := sys.Clients["verifier"]

	// Transactor Account
	ethPrivKey := cfg.Secrets.Alice

	// Submit TX to L2 sequencer node
	toAddr := common.Address{0xff, 0xff}
	tx := types.MustSignNewTx(ethPrivKey, types.LatestSignerForChainID(cfg.L2ChainIDBig()), &types.DynamicFeeTx{
		ChainID:   cfg.L2ChainIDBig(),
		Nonce:     0,
		To:        &toAddr,
		Value:     big.NewInt(1_000_000_000),
		GasTipCap: big.NewInt(10),
		GasFeeCap: big.NewInt(200),
		Gas:       21000,
	})
	err = l2Seq.SendTransaction(context.Background(), tx)
	require.Nil(t, err, "Sending L2 tx to sequencer")

	// Wait for tx to be mined on the L2 sequencer chain
	receiptSeq, err := waitForTransaction(tx.Hash(), l2Seq, 10*time.Duration(sys.RollupConfig.BlockTime)*time.Second)
	require.Nil(t, err, "Waiting for L2 tx on sequencer")

	// Wait until the block it was first included in shows up in the safe chain on the verifier
	receiptVerif, err := waitForTransaction(tx.Hash(), l2Verif, 10*time.Duration(sys.RollupConfig.BlockTime)*time.Second)
	require.Nil(t, err, "Waiting for L2 tx on verifier")

	require.Equal(t, receiptSeq, receiptVerif)

	// Verify that everything that was received was published
	require.GreaterOrEqual(t, len(published), len(received))
	require.ElementsMatch(t, received, published[:len(received)])

	// Verify that the tx was received via p2p
	require.Contains(t, received, receiptVerif.BlockHash)
}

// TestSystemRPCAltSync sets up a L1 Geth node, a rollup node, and a L2 geth node and then confirms that
// the nodes can sync L2 blocks before they are confirmed on L1.
//
// Test steps:
// 1. Spin up the nodes (P2P is disabled on the verifier)
// 2. Send a transaction to the sequencer.
// 3. Wait for the TX to be mined on the sequencer chain.
// 5. Wait for the verifier to detect a gap in the payload queue vs. the unsafe head
// 6. Wait for the RPC sync method to grab the block from the sequencer over RPC and insert it into the verifier's unsafe chain.
// 7. Wait for the verifier to sync the unsafe chain into the safe chain.
// 8. Verify that the TX is included in the verifier's safe chain.
func TestSystemRPCAltSync(t *testing.T) {
	parallel(t)
	if !verboseGethNodes {
		log.Root().SetHandler(log.DiscardHandler())
	}

	cfg := DefaultSystemConfig(t)
	// the default is nil, but this may change in the future.
	// This test must ensure the blocks are not synced via Gossip, but instead via the alt RPC based sync.
	cfg.P2PTopology = nil
	// Disable batcher, so there will not be any L1 data to sync from
	cfg.DisableBatcher = true

	var published, received []string
	seqTracer, verifTracer := new(FnTracer), new(FnTracer)
	// The sequencer still publishes the blocks to the tracer, even if they do not reach the network due to disabled P2P
	seqTracer.OnPublishL2PayloadFn = func(ctx context.Context, payload *eth.ExecutionPayload) {
		published = append(published, payload.ID().String())
	}
	// Blocks are now received via the RPC based alt-sync method
	verifTracer.OnUnsafeL2PayloadFn = func(ctx context.Context, from peer.ID, payload *eth.ExecutionPayload) {
		received = append(received, payload.ID().String())
	}
	cfg.Nodes["sequencer"].Tracer = seqTracer
	cfg.Nodes["verifier"].Tracer = verifTracer

	sys, err := cfg.Start(t, SystemConfigOption{
		key:  "afterRollupNodeStart",
		role: "sequencer",
		action: func(sCfg *SystemConfig, system *System) {
			rpc, _ := system.EthInstances["sequencer"].GethInstance.Node.Attach() // never errors
			cfg.Nodes["verifier"].L2Sync = &rollupNode.PreparedL2SyncEndpoint{
				Client: client.NewBaseRPCClient(rpc),
			}
		},
	})
	require.Nil(t, err, "Error starting up system")
	defer sys.Close()

	l2Seq := sys.Clients["sequencer"]
	l2Verif := sys.Clients["verifier"]

	// Transactor Account
	ethPrivKey := cfg.Secrets.Alice

	// Submit a TX to L2 sequencer node
	toAddr := common.Address{0xff, 0xff}
	tx := types.MustSignNewTx(ethPrivKey, types.LatestSignerForChainID(cfg.L2ChainIDBig()), &types.DynamicFeeTx{
		ChainID:   cfg.L2ChainIDBig(),
		Nonce:     0,
		To:        &toAddr,
		Value:     big.NewInt(1_000_000_000),
		GasTipCap: big.NewInt(10),
		GasFeeCap: big.NewInt(200),
		Gas:       21000,
	})
	err = l2Seq.SendTransaction(context.Background(), tx)
	require.Nil(t, err, "Sending L2 tx to sequencer")

	// Wait for tx to be mined on the L2 sequencer chain
	receiptSeq, err := waitForTransaction(tx.Hash(), l2Seq, 6*time.Duration(sys.RollupConfig.BlockTime)*time.Second)
	require.Nil(t, err, "Waiting for L2 tx on sequencer")

	// Wait for alt RPC sync to pick up the blocks on the sequencer chain
	receiptVerif, err := waitForTransaction(tx.Hash(), l2Verif, 12*time.Duration(sys.RollupConfig.BlockTime)*time.Second)
	require.Nil(t, err, "Waiting for L2 tx on verifier")

	require.Equal(t, receiptSeq, receiptVerif)

	// Verify that the tx was received via RPC sync (P2P is disabled)
	require.Contains(t, received, eth.BlockID{Hash: receiptVerif.BlockHash, Number: receiptVerif.BlockNumber.Uint64()}.String())

	// Verify that everything that was received was published
	require.GreaterOrEqual(t, len(published), len(received))
	require.ElementsMatch(t, received, published[:len(received)])
}

func TestSystemP2PAltSync(t *testing.T) {
	parallel(t)
	if !verboseGethNodes {
		log.Root().SetHandler(log.DiscardHandler())
	}

	cfg := DefaultSystemConfig(t)

	// remove default verifier node
	delete(cfg.Nodes, "verifier")
	// Add more verifier nodes
	cfg.Nodes["alice"] = &rollupNode.Config{
		Driver: driver.Config{
			VerifierConfDepth:  0,
			SequencerConfDepth: 0,
			SequencerEnabled:   false,
		},
		L1EpochPollInterval: time.Second * 4,
	}
	cfg.Nodes["bob"] = &rollupNode.Config{
		Driver: driver.Config{
			VerifierConfDepth:  0,
			SequencerConfDepth: 0,
			SequencerEnabled:   false,
		},
		L1EpochPollInterval: time.Second * 4,
	}
	cfg.Loggers["alice"] = testlog.Logger(t, log.LvlInfo).New("role", "alice")
	cfg.Loggers["bob"] = testlog.Logger(t, log.LvlInfo).New("role", "bob")

	// connect the nodes
	cfg.P2PTopology = map[string][]string{
		"sequencer": {"alice", "bob"},
		"alice":     {"sequencer", "bob"},
		"bob":       {"alice", "sequencer"},
	}
	// Enable the P2P req-resp based sync
	cfg.P2PReqRespSync = true

	// Disable batcher, so there will not be any L1 data to sync from
	cfg.DisableBatcher = true

	var published []string
	seqTracer := new(FnTracer)
	// The sequencer still publishes the blocks to the tracer, even if they do not reach the network due to disabled P2P
	seqTracer.OnPublishL2PayloadFn = func(ctx context.Context, payload *eth.ExecutionPayload) {
		published = append(published, payload.ID().String())
	}
	// Blocks are now received via the RPC based alt-sync method
	cfg.Nodes["sequencer"].Tracer = seqTracer

	sys, err := cfg.Start(t)
	require.Nil(t, err, "Error starting up system")
	defer sys.Close()

	l2Seq := sys.Clients["sequencer"]

	// Transactor Account
	ethPrivKey := cfg.Secrets.Alice

	// Submit a TX to L2 sequencer node
	toAddr := common.Address{0xff, 0xff}
	tx := types.MustSignNewTx(ethPrivKey, types.LatestSignerForChainID(cfg.L2ChainIDBig()), &types.DynamicFeeTx{
		ChainID:   cfg.L2ChainIDBig(),
		Nonce:     0,
		To:        &toAddr,
		Value:     big.NewInt(1_000_000_000),
		GasTipCap: big.NewInt(10),
		GasFeeCap: big.NewInt(200),
		Gas:       21000,
	})
	err = l2Seq.SendTransaction(context.Background(), tx)
	require.Nil(t, err, "Sending L2 tx to sequencer")

	// Wait for tx to be mined on the L2 sequencer chain
	receiptSeq, err := waitForTransaction(tx.Hash(), l2Seq, 6*time.Duration(sys.RollupConfig.BlockTime)*time.Second)
	require.Nil(t, err, "Waiting for L2 tx on sequencer")

	// Gossip is able to respond to IWANT messages for the duration of heartbeat_time * message_window = 0.5 * 12 = 6
	// Wait till we pass that, and then we'll have missed some blocks that cannot be retrieved in any way from gossip
	time.Sleep(time.Second * 10)

	// set up our syncer node, connect it to alice/bob
	cfg.Loggers["syncer"] = testlog.Logger(t, log.LvlInfo).New("role", "syncer")
	snapLog := log.New()
	snapLog.SetHandler(log.DiscardHandler())

	// Create a peer, and hook up alice and bob
	h, err := sys.Mocknet.GenPeer()
	require.NoError(t, err)
	_, err = sys.Mocknet.LinkPeers(sys.RollupNodes["alice"].P2P().Host().ID(), h.ID())
	require.NoError(t, err)
	_, err = sys.Mocknet.LinkPeers(sys.RollupNodes["bob"].P2P().Host().ID(), h.ID())
	require.NoError(t, err)

	// Configure the new rollup node that'll be syncing
	var syncedPayloads []string
	syncNodeCfg := &rollupNode.Config{
		L2Sync:    &rollupNode.PreparedL2SyncEndpoint{Client: nil},
		Driver:    driver.Config{VerifierConfDepth: 0},
		Rollup:    *sys.RollupConfig,
		P2PSigner: nil,
		RPC: rollupNode.RPCConfig{
			ListenAddr:  "127.0.0.1",
			ListenPort:  0,
			EnableAdmin: true,
		},
		P2P:                 &p2p.Prepared{HostP2P: h, EnableReqRespSync: true},
		Metrics:             rollupNode.MetricsConfig{Enabled: false}, // no metrics server
		Pprof:               oppprof.CLIConfig{},
		L1EpochPollInterval: time.Second * 10,
		Tracer: &FnTracer{
			OnUnsafeL2PayloadFn: func(ctx context.Context, from peer.ID, payload *eth.ExecutionPayload) {
				syncedPayloads = append(syncedPayloads, payload.ID().String())
			},
		},
	}
	configureL1(syncNodeCfg, sys.EthInstances["l1"].GethInstance.Node)
	syncerL2Engine, _, err := initL2Geth("syncer", big.NewInt(int64(cfg.DeployConfig.L2ChainID)), sys.L2GenesisCfg, cfg.JWTFilePath)
	require.NoError(t, err)
	require.NoError(t, syncerL2Engine.Start())

	configureL2n(syncNodeCfg, syncerL2Engine, cfg.JWTSecret)

	syncerNode, err := rollupNode.New(context.Background(), syncNodeCfg, cfg.Loggers["syncer"], snapLog, "", metrics.NewMetrics(""))
	require.NoError(t, err)
	err = syncerNode.Start(context.Background())
	require.NoError(t, err)

	// connect alice and bob to our new syncer node
	_, err = sys.Mocknet.ConnectPeers(sys.RollupNodes["alice"].P2P().Host().ID(), syncerNode.P2P().Host().ID())
	require.NoError(t, err)
	_, err = sys.Mocknet.ConnectPeers(sys.RollupNodes["bob"].P2P().Host().ID(), syncerNode.P2P().Host().ID())
	require.NoError(t, err)

	rpc, err := syncerL2Engine.Attach()
	require.NoError(t, err)
	l2Verif := ethclient.NewClient(rpc)

	// It may take a while to sync, but eventually we should see the sequenced data show up
	receiptVerif, err := waitForTransaction(tx.Hash(), l2Verif, 100*time.Duration(sys.RollupConfig.BlockTime)*time.Second)
	require.Nil(t, err, "Waiting for L2 tx on verifier")

	require.Equal(t, receiptSeq, receiptVerif)

	// Verify that the tx was received via P2P sync
	require.Contains(t, syncedPayloads, eth.BlockID{Hash: receiptVerif.BlockHash, Number: receiptVerif.BlockNumber.Uint64()}.String())

	// Verify that everything that was received was published
	require.GreaterOrEqual(t, len(published), len(syncedPayloads))
	require.ElementsMatch(t, syncedPayloads, published[:len(syncedPayloads)])
}

// TestSystemDenseTopology sets up a dense p2p topology with 3 verifier nodes and 1 sequencer node.
func TestSystemDenseTopology(t *testing.T) {
	t.Skip("Skipping dense topology test to avoid flakiness. @refcell address in p2p scoring pr.")

	parallel(t)
	if !verboseGethNodes {
		log.Root().SetHandler(log.DiscardHandler())
	}

	cfg := DefaultSystemConfig(t)
	// slow down L1 blocks so we can see the L2 blocks arrive well before the L1 blocks do.
	// Keep the seq window small so the L2 chain is started quick
	cfg.DeployConfig.L1BlockTime = 10

	// Append additional nodes to the system to construct a dense p2p network
	cfg.Nodes["verifier2"] = &rollupNode.Config{
		Driver: driver.Config{
			VerifierConfDepth:  0,
			SequencerConfDepth: 0,
			SequencerEnabled:   false,
		},
		L1EpochPollInterval: time.Second * 4,
	}
	cfg.Nodes["verifier3"] = &rollupNode.Config{
		Driver: driver.Config{
			VerifierConfDepth:  0,
			SequencerConfDepth: 0,
			SequencerEnabled:   false,
		},
		L1EpochPollInterval: time.Second * 4,
	}
	cfg.Loggers["verifier2"] = testlog.Logger(t, log.LvlInfo).New("role", "verifier")
	cfg.Loggers["verifier3"] = testlog.Logger(t, log.LvlInfo).New("role", "verifier")

	// connect the nodes
	cfg.P2PTopology = map[string][]string{
		"verifier":  {"sequencer", "verifier2", "verifier3"},
		"verifier2": {"sequencer", "verifier", "verifier3"},
		"verifier3": {"sequencer", "verifier", "verifier2"},
	}

	// Set peer scoring for each node, but without banning
	for _, node := range cfg.Nodes {
		params, err := p2p.GetPeerScoreParams("light", 2)
		require.NoError(t, err)
		node.P2P = &p2p.Config{
			PeerScoring:    params,
			BanningEnabled: false,
		}
	}

	var published, received1, received2, received3 []common.Hash
	seqTracer, verifTracer, verifTracer2, verifTracer3 := new(FnTracer), new(FnTracer), new(FnTracer), new(FnTracer)
	seqTracer.OnPublishL2PayloadFn = func(ctx context.Context, payload *eth.ExecutionPayload) {
		published = append(published, payload.BlockHash)
	}
	verifTracer.OnUnsafeL2PayloadFn = func(ctx context.Context, from peer.ID, payload *eth.ExecutionPayload) {
		received1 = append(received1, payload.BlockHash)
	}
	verifTracer2.OnUnsafeL2PayloadFn = func(ctx context.Context, from peer.ID, payload *eth.ExecutionPayload) {
		received2 = append(received2, payload.BlockHash)
	}
	verifTracer3.OnUnsafeL2PayloadFn = func(ctx context.Context, from peer.ID, payload *eth.ExecutionPayload) {
		received3 = append(received3, payload.BlockHash)
	}
	cfg.Nodes["sequencer"].Tracer = seqTracer
	cfg.Nodes["verifier"].Tracer = verifTracer
	cfg.Nodes["verifier2"].Tracer = verifTracer2
	cfg.Nodes["verifier3"].Tracer = verifTracer3

	sys, err := cfg.Start(t)
	require.Nil(t, err, "Error starting up system")
	defer sys.Close()

	l2Seq := sys.Clients["sequencer"]
	l2Verif := sys.Clients["verifier"]
	l2Verif2 := sys.Clients["verifier2"]
	l2Verif3 := sys.Clients["verifier3"]

	// Transactor Account
	ethPrivKey := cfg.Secrets.Alice

	// Submit TX to L2 sequencer node
	toAddr := common.Address{0xff, 0xff}
	tx := types.MustSignNewTx(ethPrivKey, types.LatestSignerForChainID(cfg.L2ChainIDBig()), &types.DynamicFeeTx{
		ChainID:   cfg.L2ChainIDBig(),
		Nonce:     0,
		To:        &toAddr,
		Value:     big.NewInt(1_000_000_000),
		GasTipCap: big.NewInt(10),
		GasFeeCap: big.NewInt(200),
		Gas:       21000,
	})
	err = l2Seq.SendTransaction(context.Background(), tx)
	require.NoError(t, err, "Sending L2 tx to sequencer")

	// Wait for tx to be mined on the L2 sequencer chain
	receiptSeq, err := waitForTransaction(tx.Hash(), l2Seq, 10*time.Duration(sys.RollupConfig.BlockTime)*time.Second)
	require.NoError(t, err, "Waiting for L2 tx on sequencer")

	// Wait until the block it was first included in shows up in the safe chain on the verifier
	receiptVerif, err := waitForTransaction(tx.Hash(), l2Verif, 10*time.Duration(sys.RollupConfig.BlockTime)*time.Second)
	require.NoError(t, err, "Waiting for L2 tx on verifier")
	require.Equal(t, receiptSeq, receiptVerif)

	receiptVerif, err = waitForTransaction(tx.Hash(), l2Verif2, 10*time.Duration(sys.RollupConfig.BlockTime)*time.Second)
	require.NoError(t, err, "Waiting for L2 tx on verifier2")
	require.Equal(t, receiptSeq, receiptVerif)

	receiptVerif, err = waitForTransaction(tx.Hash(), l2Verif3, 10*time.Duration(sys.RollupConfig.BlockTime)*time.Second)
	require.NoError(t, err, "Waiting for L2 tx on verifier3")
	require.Equal(t, receiptSeq, receiptVerif)

	// Verify that everything that was received was published
	require.GreaterOrEqual(t, len(published), len(received1))
	require.GreaterOrEqual(t, len(published), len(received2))
	require.GreaterOrEqual(t, len(published), len(received3))
	require.ElementsMatch(t, published, received1[:len(published)])
	require.ElementsMatch(t, published, received2[:len(published)])
	require.ElementsMatch(t, published, received3[:len(published)])

	// Verify that the tx was received via p2p
	require.Contains(t, received1, receiptVerif.BlockHash)
	require.Contains(t, received2, receiptVerif.BlockHash)
	require.Contains(t, received3, receiptVerif.BlockHash)
}

func TestL1InfoContract(t *testing.T) {
	parallel(t)
	if !verboseGethNodes {
		log.Root().SetHandler(log.DiscardHandler())
	}

	cfg := DefaultSystemConfig(t)

	sys, err := cfg.Start(t)
	require.Nil(t, err, "Error starting up system")
	defer sys.Close()

	l1Client := sys.Clients["l1"]
	l2Seq := sys.Clients["sequencer"]
	l2Verif := sys.Clients["verifier"]

	endVerifBlockNumber := big.NewInt(4)
	endSeqBlockNumber := big.NewInt(6)
	endVerifBlock, err := waitForBlock(endVerifBlockNumber, l2Verif, time.Minute)
	require.Nil(t, err)
	endSeqBlock, err := waitForBlock(endSeqBlockNumber, l2Seq, time.Minute)
	require.Nil(t, err)

	seqL1Info, err := bindings.NewL1Block(cfg.L1InfoPredeployAddress, l2Seq)
	require.Nil(t, err)

	verifL1Info, err := bindings.NewL1Block(cfg.L1InfoPredeployAddress, l2Verif)
	require.Nil(t, err)

	ctx, cancel := context.WithTimeout(context.Background(), 2*time.Minute)
	defer cancel()

	fillInfoLists := func(start *types.Block, contract *bindings.L1Block, client *ethclient.Client) ([]derive.L1BlockInfo, []derive.L1BlockInfo) {
		var txList, stateList []derive.L1BlockInfo
		for b := start; ; {
			var infoFromTx derive.L1BlockInfo
			require.NoError(t, infoFromTx.UnmarshalBinary(b.Transactions()[0].Data()))
			txList = append(txList, infoFromTx)

			infoFromState, err := L1InfoFromState(ctx, contract, b.Number())
			require.Nil(t, err)
			stateList = append(stateList, infoFromState)

			// Genesis L2 block contains no L1 Deposit TX
			if b.NumberU64() == 1 {
				return txList, stateList
			}
			b, err = client.BlockByHash(ctx, b.ParentHash())
			require.Nil(t, err)
		}
	}

	l1InfosFromSequencerTransactions, l1InfosFromSequencerState := fillInfoLists(endSeqBlock, seqL1Info, l2Seq)
	l1InfosFromVerifierTransactions, l1InfosFromVerifierState := fillInfoLists(endVerifBlock, verifL1Info, l2Verif)

	l1blocks := make(map[common.Hash]derive.L1BlockInfo)
	maxL1Hash := l1InfosFromSequencerTransactions[0].BlockHash
	for h := maxL1Hash; ; {
		b, err := l1Client.BlockByHash(ctx, h)
		require.Nil(t, err)

		l1blocks[h] = derive.L1BlockInfo{
			Number:         b.NumberU64(),
			Time:           b.Time(),
			BaseFee:        b.BaseFee(),
			BlockHash:      h,
			SequenceNumber: 0, // ignored, will be overwritten
			BatcherAddr:    sys.RollupConfig.Genesis.SystemConfig.BatcherAddr,
			L1FeeOverhead:  sys.RollupConfig.Genesis.SystemConfig.Overhead,
			L1FeeScalar:    sys.RollupConfig.Genesis.SystemConfig.Scalar,
		}

		h = b.ParentHash()
		if b.NumberU64() == 0 {
			break
		}
	}

	checkInfoList := func(name string, list []derive.L1BlockInfo) {
		for _, info := range list {
			if expected, ok := l1blocks[info.BlockHash]; ok {
				expected.SequenceNumber = info.SequenceNumber // the seq nr is not part of the L1 info we know in advance, so we ignore it.
				require.Equal(t, expected, info)
			} else {
				t.Fatalf("Did not find block hash for L1 Info: %v in test %s", info, name)
			}
		}
	}

	checkInfoList("On sequencer with tx", l1InfosFromSequencerTransactions)
	checkInfoList("On sequencer with state", l1InfosFromSequencerState)
	checkInfoList("On verifier with tx", l1InfosFromVerifierTransactions)
	checkInfoList("On verifier with state", l1InfosFromVerifierState)
}

// calcGasFees determines the actual cost of the transaction given a specific basefee
// This does not include the L1 data fee charged from L2 transactions.
func calcGasFees(gasUsed uint64, gasTipCap *big.Int, gasFeeCap *big.Int, baseFee *big.Int) *big.Int {
	x := new(big.Int).Add(gasTipCap, baseFee)
	// If tip + basefee > gas fee cap, clamp it to the gas fee cap
	if x.Cmp(gasFeeCap) > 0 {
		x = gasFeeCap
	}
	return x.Mul(x, new(big.Int).SetUint64(gasUsed))
}

// calcL1GasUsed returns the gas used to include the transaction data in
// the calldata on L1
func calcL1GasUsed(data []byte, overhead *big.Int) *big.Int {
	var zeroes, ones uint64
	for _, byt := range data {
		if byt == 0 {
			zeroes++
		} else {
			ones++
		}
	}

	zeroesGas := zeroes * 4     // params.TxDataZeroGas
	onesGas := (ones + 68) * 16 // params.TxDataNonZeroGasEIP2028
	l1Gas := new(big.Int).SetUint64(zeroesGas + onesGas)
	return new(big.Int).Add(l1Gas, overhead)
}

// TestWithdrawals checks that a deposit and then withdrawal execution succeeds. It verifies the
// balance changes on L1 and L2 and has to include gas fees in the balance checks.
// It does not check that the withdrawal can be executed prior to the end of the finality period.
func TestWithdrawals(t *testing.T) {
	parallel(t)
	if !verboseGethNodes {
		log.Root().SetHandler(log.DiscardHandler())
	}

	cfg := DefaultSystemConfig(t)
	cfg.DeployConfig.FinalizationPeriodSeconds = 2 // 2s finalization period

	sys, err := cfg.Start(t)
	require.Nil(t, err, "Error starting up system")
	defer sys.Close()

	l1Client := sys.Clients["l1"]
	l2Seq := sys.Clients["sequencer"]
	l2Verif := sys.Clients["verifier"]

	// Transactor Account
	ethPrivKey := cfg.Secrets.Alice
	fromAddr := crypto.PubkeyToAddress(ethPrivKey.PublicKey)

	// Find deposit contract
	depositContract, err := bindings.NewOptimismPortal(predeploys.DevOptimismPortalAddr, l1Client)
	require.Nil(t, err)

	// Create L1 signer
	opts, err := bind.NewKeyedTransactorWithChainID(ethPrivKey, cfg.L1ChainIDBig())
	require.Nil(t, err)

	// Start L2 balance
	ctx, cancel := context.WithTimeout(context.Background(), 1*time.Second)
	defer cancel()
	startBalance, err := l2Verif.BalanceAt(ctx, fromAddr, nil)
	require.Nil(t, err)

	// Finally send TX
	mintAmount := big.NewInt(1_000_000_000_000)
	opts.Value = mintAmount
	tx, err := depositContract.DepositTransaction(opts, fromAddr, common.Big0, 1_000_000, false, nil)
	require.Nil(t, err, "with deposit tx")

	receipt, err := waitForTransaction(tx.Hash(), l1Client, 3*time.Duration(cfg.DeployConfig.L1BlockTime)*time.Second)
	require.Nil(t, err, "Waiting for deposit tx on L1")

	// Bind L2 Withdrawer Contract
	l2withdrawer, err := bindings.NewL2ToL1MessagePasser(predeploys.L2ToL1MessagePasserAddr, l2Seq)
	require.Nil(t, err, "binding withdrawer on L2")

	// Wait for deposit to arrive
	reconstructedDep, err := derive.UnmarshalDepositLogEvent(receipt.Logs[0])
	require.NoError(t, err, "Could not reconstruct L2 Deposit")
	tx = types.NewTx(reconstructedDep)
	receipt, err = waitForTransaction(tx.Hash(), l2Verif, 30*time.Duration(cfg.DeployConfig.L1BlockTime)*time.Second)
	require.NoError(t, err)
	require.Equal(t, receipt.Status, types.ReceiptStatusSuccessful)

	// Confirm L2 balance
	ctx, cancel = context.WithTimeout(context.Background(), 1*time.Second)
	defer cancel()
	endBalance, err := l2Verif.BalanceAt(ctx, fromAddr, nil)
	require.Nil(t, err)

	diff := new(big.Int)
	diff = diff.Sub(endBalance, startBalance)
	require.Equal(t, mintAmount, diff, "Did not get expected balance change after mint")

	// Start L2 balance for withdrawal
	ctx, cancel = context.WithTimeout(context.Background(), 1*time.Second)
	defer cancel()
	startBalance, err = l2Seq.BalanceAt(ctx, fromAddr, nil)
	require.Nil(t, err)

	// Intiate Withdrawal
	withdrawAmount := big.NewInt(500_000_000_000)
	l2opts, err := bind.NewKeyedTransactorWithChainID(ethPrivKey, cfg.L2ChainIDBig())
	require.Nil(t, err)
	l2opts.Value = withdrawAmount
	tx, err = l2withdrawer.InitiateWithdrawal(l2opts, fromAddr, big.NewInt(21000), nil)
	require.Nil(t, err, "sending initiate withdraw tx")

	receipt, err = waitForTransaction(tx.Hash(), l2Verif, 10*time.Duration(cfg.DeployConfig.L1BlockTime)*time.Second)
	require.Nil(t, err, "withdrawal initiated on L2 sequencer")
	require.Equal(t, receipt.Status, types.ReceiptStatusSuccessful, "transaction failed")

	// Verify L2 balance after withdrawal
	ctx, cancel = context.WithTimeout(context.Background(), 1*time.Second)
	defer cancel()
	header, err := l2Verif.HeaderByNumber(ctx, receipt.BlockNumber)
	require.Nil(t, err)

	ctx, cancel = context.WithTimeout(context.Background(), 1*time.Second)
	defer cancel()
	endBalance, err = l2Verif.BalanceAt(ctx, fromAddr, nil)
	require.Nil(t, err)

	// Take fee into account
	diff = new(big.Int).Sub(startBalance, endBalance)
	fees := calcGasFees(receipt.GasUsed, tx.GasTipCap(), tx.GasFeeCap(), header.BaseFee)
	fees = fees.Add(fees, receipt.L1Fee)
	diff = diff.Sub(diff, fees)
	require.Equal(t, withdrawAmount, diff)

	// Take start balance on L1
	ctx, cancel = context.WithTimeout(context.Background(), 1*time.Second)
	defer cancel()
	startBalance, err = l1Client.BalanceAt(ctx, fromAddr, nil)
	require.Nil(t, err)

	// Get l2BlockNumber for proof generation
<<<<<<< HEAD
	ctx, cancel = context.WithTimeout(context.Background(), 45*time.Duration(cfg.DeployConfig.L1BlockTime)*time.Second)
=======
	ctx, cancel = context.WithTimeout(context.Background(), 40*time.Duration(cfg.DeployConfig.L1BlockTime)*time.Second)
>>>>>>> 2503762d
	defer cancel()
	blockNumber, err := withdrawals.WaitForFinalizationPeriod(ctx, l1Client, predeploys.DevOptimismPortalAddr, receipt.BlockNumber)
	require.Nil(t, err)

	ctx, cancel = context.WithTimeout(context.Background(), 1*time.Second)
	defer cancel()
	header, err = l2Verif.HeaderByNumber(ctx, new(big.Int).SetUint64(blockNumber))
	require.Nil(t, err)

	rpcClient, err := rpc.Dial(sys.EthInstances["verifier"].WSEndpoint())
	require.Nil(t, err)
	proofCl := gethclient.New(rpcClient)
	receiptCl := ethclient.NewClient(rpcClient)

	// Now create withdrawal
	oracle, err := bindings.NewL2OutputOracleCaller(predeploys.DevL2OutputOracleAddr, l1Client)
	require.Nil(t, err)

	params, err := withdrawals.ProveWithdrawalParameters(context.Background(), proofCl, receiptCl, tx.Hash(), header, oracle)
	require.Nil(t, err)

	portal, err := bindings.NewOptimismPortal(predeploys.DevOptimismPortalAddr, l1Client)
	require.Nil(t, err)

	opts.Value = nil

	// Prove withdrawal
	tx, err = portal.ProveWithdrawalTransaction(
		opts,
		bindings.TypesWithdrawalTransaction{
			Nonce:    params.Nonce,
			Sender:   params.Sender,
			Target:   params.Target,
			Value:    params.Value,
			GasLimit: params.GasLimit,
			Data:     params.Data,
		},
		params.L2OutputIndex,
		params.OutputRootProof,
		params.WithdrawalProof,
	)
	require.Nil(t, err)

	// Ensure that our withdrawal was proved successfully
	proveReceipt, err := waitForTransaction(tx.Hash(), l1Client, 3*time.Duration(cfg.DeployConfig.L1BlockTime)*time.Second)
	require.Nil(t, err, "prove withdrawal")
	require.Equal(t, types.ReceiptStatusSuccessful, proveReceipt.Status)

	// Wait for finalization and then create the Finalized Withdrawal Transaction
	ctx, cancel = context.WithTimeout(context.Background(), 30*time.Duration(cfg.DeployConfig.L1BlockTime)*time.Second)
	defer cancel()
	_, err = withdrawals.WaitForFinalizationPeriod(ctx, l1Client, predeploys.DevOptimismPortalAddr, header.Number)
	require.Nil(t, err)

	// Finalize withdrawal
	tx, err = portal.FinalizeWithdrawalTransaction(
		opts,
		bindings.TypesWithdrawalTransaction{
			Nonce:    params.Nonce,
			Sender:   params.Sender,
			Target:   params.Target,
			Value:    params.Value,
			GasLimit: params.GasLimit,
			Data:     params.Data,
		},
	)
	require.Nil(t, err)

	// Ensure that our withdrawal was finalized successfully
	finalizeReceipt, err := waitForTransaction(tx.Hash(), l1Client, 3*time.Duration(cfg.DeployConfig.L1BlockTime)*time.Second)
	require.Nil(t, err, "finalize withdrawal")
	require.Equal(t, types.ReceiptStatusSuccessful, finalizeReceipt.Status)

	// Verify balance after withdrawal
	ctx, cancel = context.WithTimeout(context.Background(), 1*time.Second)
	defer cancel()
	header, err = l1Client.HeaderByNumber(ctx, finalizeReceipt.BlockNumber)
	require.Nil(t, err)

	ctx, cancel = context.WithTimeout(context.Background(), 1*time.Second)
	defer cancel()
	endBalance, err = l1Client.BalanceAt(ctx, fromAddr, nil)
	require.Nil(t, err)

	// Ensure that withdrawal - gas fees are added to the L1 balance
	// Fun fact, the fee is greater than the withdrawal amount
	// NOTE: The gas fees include *both* the ProveWithdrawalTransaction and FinalizeWithdrawalTransaction transactions.
	diff = new(big.Int).Sub(endBalance, startBalance)
	fees = calcGasFees(proveReceipt.GasUsed+finalizeReceipt.GasUsed, tx.GasTipCap(), tx.GasFeeCap(), header.BaseFee)
	withdrawAmount = withdrawAmount.Sub(withdrawAmount, fees)
	require.Equal(t, withdrawAmount, diff)
}

// TestFees checks that L1/L2 fees are handled.
func TestFees(t *testing.T) {
	parallel(t)
	if !verboseGethNodes {
		log.Root().SetHandler(log.DiscardHandler())
	}

	cfg := DefaultSystemConfig(t)
	// TODO: after we have the system config contract and new op-geth L1 cost utils,
	// we can pull in l1 costs into every e2e test and account for it in assertions easily etc.
	cfg.DeployConfig.GasPriceOracleOverhead = 2100
	cfg.DeployConfig.GasPriceOracleScalar = 1000_000

	sys, err := cfg.Start(t)
	require.Nil(t, err, "Error starting up system")
	defer sys.Close()

	l2Seq := sys.Clients["sequencer"]
	l2Verif := sys.Clients["verifier"]

	// Transactor Account
	ethPrivKey := cfg.Secrets.Alice
	fromAddr := crypto.PubkeyToAddress(ethPrivKey.PublicKey)

	// Find gaspriceoracle contract
	gpoContract, err := bindings.NewGasPriceOracle(predeploys.GasPriceOracleAddr, l2Seq)
	require.Nil(t, err)

	overhead, err := gpoContract.Overhead(&bind.CallOpts{})
	require.Nil(t, err, "reading gpo overhead")
	decimals, err := gpoContract.Decimals(&bind.CallOpts{})
	require.Nil(t, err, "reading gpo decimals")
	scalar, err := gpoContract.Scalar(&bind.CallOpts{})
	require.Nil(t, err, "reading gpo scalar")

	require.Equal(t, overhead.Uint64(), uint64(2100), "wrong gpo overhead")
	require.Equal(t, decimals.Uint64(), uint64(6), "wrong gpo decimals")
	require.Equal(t, scalar.Uint64(), uint64(1_000_000), "wrong gpo scalar")

	// BaseFee Recipient
	ctx, cancel := context.WithTimeout(context.Background(), 1*time.Second)
	defer cancel()
	baseFeeRecipientStartBalance, err := l2Seq.BalanceAt(ctx, predeploys.BaseFeeVaultAddr, nil)
	require.Nil(t, err)

	// L1Fee Recipient
	ctx, cancel = context.WithTimeout(context.Background(), 1*time.Second)
	defer cancel()
	l1FeeRecipientStartBalance, err := l2Seq.BalanceAt(ctx, predeploys.L1FeeVaultAddr, nil)
	require.Nil(t, err)

	// Simple transfer from signer to random account
	ctx, cancel = context.WithTimeout(context.Background(), 1*time.Second)
	defer cancel()
	startBalance, err := l2Verif.BalanceAt(ctx, fromAddr, nil)
	require.Nil(t, err)

	toAddr := common.Address{0xff, 0xff}
	transferAmount := big.NewInt(1_000_000_000)
	gasTip := big.NewInt(10)
	tx := types.MustSignNewTx(ethPrivKey, types.LatestSignerForChainID(cfg.L2ChainIDBig()), &types.DynamicFeeTx{
		ChainID:   cfg.L2ChainIDBig(),
		Nonce:     0,
		To:        &toAddr,
		Value:     transferAmount,
		GasTipCap: gasTip,
		GasFeeCap: big.NewInt(200),
		Gas:       21000,
	})
	sender, err := types.LatestSignerForChainID(cfg.L2ChainIDBig()).Sender(tx)
	require.NoError(t, err)
	t.Logf("waiting for tx %s from %s to %s", tx.Hash(), sender, tx.To())
	err = l2Seq.SendTransaction(context.Background(), tx)
	require.Nil(t, err, "Sending L2 tx to sequencer")

	_, err = waitForTransaction(tx.Hash(), l2Seq, 4*time.Duration(cfg.DeployConfig.L1BlockTime)*time.Second)
	require.Nil(t, err, "Waiting for L2 tx on sequencer")

	receipt, err := waitForTransaction(tx.Hash(), l2Verif, 4*time.Duration(cfg.DeployConfig.L1BlockTime)*time.Second)
	require.Nil(t, err, "Waiting for L2 tx on verifier")
	require.Equal(t, types.ReceiptStatusSuccessful, receipt.Status, "TX should have succeeded")

	ctx, cancel = context.WithTimeout(context.Background(), 1*time.Second)
	defer cancel()
	header, err := l2Seq.HeaderByNumber(ctx, receipt.BlockNumber)
	require.Nil(t, err)

	ctx, cancel = context.WithTimeout(context.Background(), 1*time.Second)
	defer cancel()
	coinbaseStartBalance, err := l2Seq.BalanceAt(ctx, header.Coinbase, safeAddBig(header.Number, big.NewInt(-1)))
	require.Nil(t, err)

	ctx, cancel = context.WithTimeout(context.Background(), 1*time.Second)
	defer cancel()
	coinbaseEndBalance, err := l2Seq.BalanceAt(ctx, header.Coinbase, header.Number)
	require.Nil(t, err)

	ctx, cancel = context.WithTimeout(context.Background(), 1*time.Second)
	defer cancel()
	endBalance, err := l2Seq.BalanceAt(ctx, fromAddr, header.Number)
	require.Nil(t, err)

	ctx, cancel = context.WithTimeout(context.Background(), 1*time.Second)
	defer cancel()
	baseFeeRecipientEndBalance, err := l2Seq.BalanceAt(ctx, predeploys.BaseFeeVaultAddr, header.Number)
	require.Nil(t, err)

	l1Header, err := sys.Clients["l1"].HeaderByNumber(ctx, nil)
	require.Nil(t, err)

	ctx, cancel = context.WithTimeout(context.Background(), 1*time.Second)
	defer cancel()
	l1FeeRecipientEndBalance, err := l2Seq.BalanceAt(ctx, predeploys.L1FeeVaultAddr, header.Number)
	require.Nil(t, err)

	// Diff fee recipient + coinbase balances
	baseFeeRecipientDiff := new(big.Int).Sub(baseFeeRecipientEndBalance, baseFeeRecipientStartBalance)
	l1FeeRecipientDiff := new(big.Int).Sub(l1FeeRecipientEndBalance, l1FeeRecipientStartBalance)
	coinbaseDiff := new(big.Int).Sub(coinbaseEndBalance, coinbaseStartBalance)

	// Tally L2 Fee
	l2Fee := gasTip.Mul(gasTip, new(big.Int).SetUint64(receipt.GasUsed))
	require.Equal(t, l2Fee, coinbaseDiff, "l2 fee mismatch")

	// Tally BaseFee
	baseFee := new(big.Int).Mul(header.BaseFee, new(big.Int).SetUint64(receipt.GasUsed))
	require.Equal(t, baseFee, baseFeeRecipientDiff, "base fee fee mismatch")

	// Tally L1 Fee
	bytes, err := tx.MarshalBinary()
	require.Nil(t, err)
	l1GasUsed := calcL1GasUsed(bytes, overhead)
	divisor := new(big.Int).Exp(big.NewInt(10), decimals, nil)
	l1Fee := new(big.Int).Mul(l1GasUsed, l1Header.BaseFee)
	l1Fee = l1Fee.Mul(l1Fee, scalar)
	l1Fee = l1Fee.Div(l1Fee, divisor)

	require.Equal(t, l1Fee, l1FeeRecipientDiff, "l1 fee mismatch")

	// Tally L1 fee against GasPriceOracle
	gpoL1Fee, err := gpoContract.GetL1Fee(&bind.CallOpts{}, bytes)
	require.Nil(t, err)
	require.Equal(t, l1Fee, gpoL1Fee, "l1 fee mismatch")

	// Calculate total fee
	baseFeeRecipientDiff.Add(baseFeeRecipientDiff, coinbaseDiff)
	totalFee := new(big.Int).Add(baseFeeRecipientDiff, l1FeeRecipientDiff)
	balanceDiff := new(big.Int).Sub(startBalance, endBalance)
	balanceDiff.Sub(balanceDiff, transferAmount)
	require.Equal(t, balanceDiff, totalFee, "balances should add up")
}

func TestStopStartSequencer(t *testing.T) {
	parallel(t)
	if !verboseGethNodes {
		log.Root().SetHandler(log.DiscardHandler())
	}

	cfg := DefaultSystemConfig(t)
	sys, err := cfg.Start(t)
	require.Nil(t, err, "Error starting up system")
	defer sys.Close()

	l2Seq := sys.Clients["sequencer"]
	rollupNode := sys.RollupNodes["sequencer"]

	nodeRPC, err := rpc.DialContext(context.Background(), rollupNode.HTTPEndpoint())
	require.Nil(t, err, "Error dialing node")

	blockBefore := latestBlock(t, l2Seq)
	time.Sleep(time.Duration(cfg.DeployConfig.L2BlockTime+1) * time.Second)
	blockAfter := latestBlock(t, l2Seq)
	require.Greaterf(t, blockAfter, blockBefore, "Chain did not advance")

	ctx, cancel := context.WithTimeout(context.Background(), 5*time.Second)
	defer cancel()
	blockHash := common.Hash{}
	err = nodeRPC.CallContext(ctx, &blockHash, "admin_stopSequencer")
	require.Nil(t, err, "Error stopping sequencer")

	blockBefore = latestBlock(t, l2Seq)
	time.Sleep(time.Duration(cfg.DeployConfig.L2BlockTime+1) * time.Second)
	blockAfter = latestBlock(t, l2Seq)
	require.Equal(t, blockAfter, blockBefore, "Chain advanced after stopping sequencer")

	ctx, cancel = context.WithTimeout(context.Background(), 5*time.Second)
	defer cancel()
	err = nodeRPC.CallContext(ctx, nil, "admin_startSequencer", blockHash)
	require.Nil(t, err, "Error starting sequencer")

	blockBefore = latestBlock(t, l2Seq)
	time.Sleep(time.Duration(cfg.DeployConfig.L2BlockTime+1) * time.Second)
	blockAfter = latestBlock(t, l2Seq)
	require.Greater(t, blockAfter, blockBefore, "Chain did not advance after starting sequencer")
}

func TestStopStartBatcher(t *testing.T) {
	parallel(t)
	if !verboseGethNodes {
		log.Root().SetHandler(log.DiscardHandler())
	}

	cfg := DefaultSystemConfig(t)
	sys, err := cfg.Start(t)
	require.Nil(t, err, "Error starting up system")
	defer sys.Close()

	rollupRPCClient, err := rpc.DialContext(context.Background(), sys.RollupNodes["verifier"].HTTPEndpoint())
	require.Nil(t, err)
	rollupClient := sources.NewRollupClient(client.NewBaseRPCClient(rollupRPCClient))

	l2Seq := sys.Clients["sequencer"]
	l2Verif := sys.Clients["verifier"]

	// retrieve the initial sync status
	seqStatus, err := rollupClient.SyncStatus(context.Background())
	require.Nil(t, err)

	nonce := uint64(0)
	sendTx := func() *types.Receipt {
		// Submit TX to L2 sequencer node
		tx := types.MustSignNewTx(cfg.Secrets.Alice, types.LatestSignerForChainID(cfg.L2ChainIDBig()), &types.DynamicFeeTx{
			ChainID:   cfg.L2ChainIDBig(),
			Nonce:     nonce,
			To:        &common.Address{0xff, 0xff},
			Value:     big.NewInt(1_000_000_000),
			GasTipCap: big.NewInt(10),
			GasFeeCap: big.NewInt(200),
			Gas:       21000,
		})
		nonce++
		err = l2Seq.SendTransaction(context.Background(), tx)
		require.Nil(t, err, "Sending L2 tx to sequencer")

		// Let it show up on the unsafe chain
		receipt, err := waitForTransaction(tx.Hash(), l2Seq, 3*time.Duration(cfg.DeployConfig.L1BlockTime)*time.Second)
		require.Nil(t, err, "Waiting for L2 tx on sequencer")

		return receipt
	}
	// send a transaction
	receipt := sendTx()

	// wait until the block the tx was first included in shows up in the safe chain on the verifier
	safeBlockInclusionDuration := time.Duration(3*cfg.DeployConfig.L1BlockTime) * time.Second
	_, err = waitForBlock(receipt.BlockNumber, l2Verif, safeBlockInclusionDuration)
	require.Nil(t, err, "Waiting for block on verifier")

	// ensure the safe chain advances
	newSeqStatus, err := rollupClient.SyncStatus(context.Background())
	require.Nil(t, err)
	require.Greater(t, newSeqStatus.SafeL2.Number, seqStatus.SafeL2.Number, "Safe chain did not advance")

	// stop the batch submission
	err = sys.BatchSubmitter.Stop(context.Background())
	require.Nil(t, err)

	// wait for any old safe blocks being submitted / derived
	time.Sleep(safeBlockInclusionDuration)

	// get the initial sync status
	seqStatus, err = rollupClient.SyncStatus(context.Background())
	require.Nil(t, err)

	// send another tx
	sendTx()
	time.Sleep(safeBlockInclusionDuration)

	// ensure that the safe chain does not advance while the batcher is stopped
	newSeqStatus, err = rollupClient.SyncStatus(context.Background())
	require.Nil(t, err)
	require.Equal(t, newSeqStatus.SafeL2.Number, seqStatus.SafeL2.Number, "Safe chain advanced while batcher was stopped")

	// start the batch submission
	err = sys.BatchSubmitter.Start()
	require.Nil(t, err)
	time.Sleep(safeBlockInclusionDuration)

	// send a third tx
	receipt = sendTx()

	// wait until the block the tx was first included in shows up in the safe chain on the verifier
	_, err = waitForBlock(receipt.BlockNumber, l2Verif, safeBlockInclusionDuration)
	require.Nil(t, err, "Waiting for block on verifier")

	// ensure that the safe chain advances after restarting the batcher
	newSeqStatus, err = rollupClient.SyncStatus(context.Background())
	require.Nil(t, err)
	require.Greater(t, newSeqStatus.SafeL2.Number, seqStatus.SafeL2.Number, "Safe chain did not advance after batcher was restarted")
}

func safeAddBig(a *big.Int, b *big.Int) *big.Int {
	return new(big.Int).Add(a, b)
}

func latestBlock(t *testing.T, client *ethclient.Client) uint64 {
	ctx, cancel := context.WithTimeout(context.Background(), 1*time.Second)
	defer cancel()
	blockAfter, err := client.BlockNumber(ctx)
	require.Nil(t, err, "Error getting latest block")
	return blockAfter
}<|MERGE_RESOLUTION|>--- conflicted
+++ resolved
@@ -15,9 +15,11 @@
 	"github.com/ethereum/go-ethereum/common"
 	"github.com/ethereum/go-ethereum/core/types"
 	"github.com/ethereum/go-ethereum/crypto"
+	"github.com/ethereum/go-ethereum/eth/ethconfig"
 	"github.com/ethereum/go-ethereum/ethclient"
 	"github.com/ethereum/go-ethereum/ethclient/gethclient"
 	"github.com/ethereum/go-ethereum/log"
+	"github.com/ethereum/go-ethereum/node"
 	"github.com/ethereum/go-ethereum/rpc"
 	"github.com/libp2p/go-libp2p/core/peer"
 	"github.com/stretchr/testify/require"
@@ -51,14 +53,7 @@
 	flag.BoolVar(&verboseGethNodes, "gethlogs", true, "Enable logs on geth nodes")
 	flag.BoolVar(&erigonL2Nodes, "erigon", false, "Enable tests with erigon")
 	flag.Parse()
-<<<<<<< HEAD
-	if erigonL2Nodes {
-		fmt.Printf("\n\nRunning tests with erigon support!")
-	}
-	if os.Getenv("OP_E2E_DISABLE_PARALLEL") == "true" || erigonL2Nodes {
-=======
 	if os.Getenv("OP_E2E_DISABLE_PARALLEL") == "true"  || erigonL2Nodes {
->>>>>>> 2503762d
 		fmt.Printf("\n\nYou should consider running with a large `-timeout` as parallel tests are disabled\n\n")
 		enableParallelTesting = false
 	}
@@ -319,11 +314,6 @@
 	}
 
 	// configure the L2 gas limit to be high, and the pending gas limits to be lower for resource saving.
-<<<<<<< HEAD
-	cfg.DeployConfig.L2GenesisBlockGasLimit = 20_000_000
-	cfg.GasCeilOverride["sequencer"] = 10_000_000
-	cfg.GasCeilOverride["verifier"] = 9_000_000
-=======
 	cfg.DeployConfig.L2GenesisBlockGasLimit = 30_000_000
 	cfg.GethOptions["sequencer"] = []GethOption{
 		func(ethCfg *ethconfig.Config, nodeCfg *node.Config) error {
@@ -337,7 +327,6 @@
 			return nil
 		},
 	}
->>>>>>> 2503762d
 
 	sys, err := cfg.Start(t)
 	require.Nil(t, err, "Error starting up system")
@@ -540,11 +529,8 @@
 	ctx2, cancel := context.WithTimeout(context.Background(), time.Second)
 	defer cancel()
 	block, err := l2Seq.BlockByNumber(ctx2, receipt.BlockNumber)
-	if err != nil {
-		require.Equal(t, "not found", err.Error(), "A not found error indicates the chain must have re-orged back befroe it")
-	} else {
-		require.NotEqual(t, block.Hash(), receipt.BlockHash, "L2 Sequencer did not reorg out transaction on it's safe chain")
-	}
+	require.Nil(t, err, "Get block from sequencer")
+	require.NotEqual(t, block.Hash(), receipt.BlockHash, "L2 Sequencer did not reorg out transaction on it's safe chain")
 }
 
 func L1InfoFromState(ctx context.Context, contract *bindings.L1Block, l2Number *big.Int) (derive.L1BlockInfo, error) {
@@ -1140,6 +1126,7 @@
 	checkInfoList("On sequencer with state", l1InfosFromSequencerState)
 	checkInfoList("On verifier with tx", l1InfosFromVerifierTransactions)
 	checkInfoList("On verifier with state", l1InfosFromVerifierState)
+
 }
 
 // calcGasFees determines the actual cost of the transaction given a specific basefee
@@ -1226,7 +1213,7 @@
 	reconstructedDep, err := derive.UnmarshalDepositLogEvent(receipt.Logs[0])
 	require.NoError(t, err, "Could not reconstruct L2 Deposit")
 	tx = types.NewTx(reconstructedDep)
-	receipt, err = waitForTransaction(tx.Hash(), l2Verif, 30*time.Duration(cfg.DeployConfig.L1BlockTime)*time.Second)
+	receipt, err = waitForTransaction(tx.Hash(), l2Verif, 10*time.Duration(cfg.DeployConfig.L1BlockTime)*time.Second)
 	require.NoError(t, err)
 	require.Equal(t, receipt.Status, types.ReceiptStatusSuccessful)
 
@@ -1283,11 +1270,7 @@
 	require.Nil(t, err)
 
 	// Get l2BlockNumber for proof generation
-<<<<<<< HEAD
-	ctx, cancel = context.WithTimeout(context.Background(), 45*time.Duration(cfg.DeployConfig.L1BlockTime)*time.Second)
-=======
 	ctx, cancel = context.WithTimeout(context.Background(), 40*time.Duration(cfg.DeployConfig.L1BlockTime)*time.Second)
->>>>>>> 2503762d
 	defer cancel()
 	blockNumber, err := withdrawals.WaitForFinalizationPeriod(ctx, l1Client, predeploys.DevOptimismPortalAddr, receipt.BlockNumber)
 	require.Nil(t, err)
