--- conflicted
+++ resolved
@@ -33,11 +33,4 @@
 		game:         &g.FaultGameHelper,
 		correctTrace: alphabet.NewTraceProvider(alphabetTrace, depth),
 	}
-<<<<<<< HEAD
-=======
-}
-
-func (g *AlphabetGameHelper) CreateDishonestHelper(alphabetTrace string, depth types.Depth, defender bool) *DishonestHelper {
-	return newDishonestHelper(&g.FaultGameHelper, g.CreateHonestActor(alphabetTrace, depth), defender)
->>>>>>> 789c9d34
 }