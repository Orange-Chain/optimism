package txmgr

import (
	"context"
	"math/big"
	"strings"
	"sync"
	"time"

	"github.com/ethereum/go-ethereum/common"
	"github.com/ethereum/go-ethereum/core/types"
	"github.com/ethereum/go-ethereum/log"
)

// UpdateGasPriceSendTxFunc defines a function signature for publishing a
// desired tx with a specific gas price. Implementations of this signature
// should also return promptly when the context is canceled.
type UpdateGasPriceFunc = func(ctx context.Context) (*types.Transaction, error)

type SendTransactionFunc = func(ctx context.Context, tx *types.Transaction) error

// SYSCOIN
type CreateBlobFunc = func(data []byte) (common.Hash, error)

// Config houses parameters for altering the behavior of a SimpleTxManager.
type Config struct {
	// ResubmissionTimeout is the interval at which, if no previously
	// published transaction has been mined, the new tx with a bumped gas
	// price will be published. Only one publication at MaxGasPrice will be
	// attempted.
	ResubmissionTimeout time.Duration

	// RequireQueryInterval is the interval at which the tx manager will
	// query the backend to check for confirmations after a tx at a
	// specific gas price has been published.
	ReceiptQueryInterval time.Duration

	// NumConfirmations specifies how many blocks are need to consider a
	// transaction confirmed.
	NumConfirmations uint64

	// SafeAbortNonceTooLowCount specifies how many ErrNonceTooLow observations
	// are required to give up on a tx at a particular nonce without receiving
	// confirmation.
	SafeAbortNonceTooLowCount uint64
}

// TxManager is an interface that allows callers to reliably publish txs,
// bumping the gas price if needed, and obtain the receipt of the resulting tx.
type TxManager interface {
	// Send is used to publish a transaction with incrementally higher gas
	// prices until the transaction eventually confirms. This method blocks
	// until an invocation of sendTx returns (called with differing gas
	// prices). The method may be canceled using the passed context.
	//
	// NOTE: Send should be called by AT MOST one caller at a time.
<<<<<<< HEAD
	Send(
		ctx context.Context,
		updateGasPrice UpdateGasPriceFunc,
		sendTxn SendTransactionFunc,
	) (*types.Receipt, error)
	// SYSCOIN
	SendBlob(
		ctx context.Context,
		createBlob CreateBlobFunc,
		receiptSource ReceiptSource,
		data []byte,
	) (*types.Receipt, error)
=======
	Send(ctx context.Context, updateGasPrice UpdateGasPriceFunc, sendTxn SendTransactionFunc) (*types.Receipt, error)
>>>>>>> 9ac70b01
}

// ReceiptSource is a minimal function signature used to detect the confirmation
// of published txs.
//
// NOTE: This is a subset of bind.DeployBackend.
type ReceiptSource interface {
	// BlockNumber returns the most recent block number.
	BlockNumber(ctx context.Context) (uint64, error)

	// TransactionReceipt queries the backend for a receipt associated with
	// txHash. If lookup does not fail, but the transaction is not found,
	// nil should be returned for both values.
	TransactionReceipt(ctx context.Context, txHash common.Hash) (*types.Receipt, error)
}

// SimpleTxManager is a implementation of TxManager that performs linear fee
// bumping of a tx until it confirms.
type SimpleTxManager struct {
	Config // embed the config directly
	name   string

	backend ReceiptSource
	l       log.Logger
}

// NewSimpleTxManager initializes a new SimpleTxManager with the passed Config.
func NewSimpleTxManager(name string, l log.Logger, cfg Config, backend ReceiptSource) *SimpleTxManager {
	if cfg.NumConfirmations == 0 {
		panic("txmgr: NumConfirmations cannot be zero")
	}

	return &SimpleTxManager{
		name:    name,
		Config:  cfg,
		backend: backend,
		l:       l.New("service", name),
	}
}

// Send is used to publish a transaction with incrementally higher gas prices
// until the transaction eventually confirms. This method blocks until an
// invocation of sendTx returns (called with differing gas prices). The method
// may be canceled using the passed context.
//
// NOTE: Send should be called by AT MOST one caller at a time.
func (m *SimpleTxManager) Send(ctx context.Context, updateGasPrice UpdateGasPriceFunc, sendTx SendTransactionFunc) (*types.Receipt, error) {

	// Initialize a wait group to track any spawned goroutines, and ensure
	// we properly clean up any dangling resources this method generates.
	// We assert that this is the case thoroughly in our unit tests.
	var wg sync.WaitGroup
	defer wg.Wait()

	// Initialize a subcontext for the goroutines spawned in this process.
	// The defer to cancel is done here (in reverse order of Wait) so that
	// the goroutines can exit before blocking on the wait group.
	ctx, cancel := context.WithCancel(ctx)
	defer cancel()

	sendState := NewSendState(m.SafeAbortNonceTooLowCount)

	// Create a closure that will block on passed sendTx function in the
	// background, returning the first successfully mined receipt back to
	// the main event loop via receiptChan.
	receiptChan := make(chan *types.Receipt, 1)
	sendTxAsync := func() {
		defer wg.Done()

		tx, err := updateGasPrice(ctx)
		if err != nil {
			if err == context.Canceled || strings.Contains(err.Error(), "context canceled") {
				return
			}
			m.l.Error("unable to update txn gas price", "err", err)
			return
		}

		txHash := tx.Hash()
		nonce := tx.Nonce()
		gasTipCap := tx.GasTipCap()
		gasFeeCap := tx.GasFeeCap()
		log := m.l.New("txHash", txHash, "nonce", nonce, "gasTipCap", gasTipCap, "gasFeeCap", gasFeeCap)
		log.Info("publishing transaction")

		// Sign and publish transaction with current gas price.
		err = sendTx(ctx, tx)
		sendState.ProcessSendError(err)
		if err != nil && !strings.Contains(err.Error(), "already known") {
			if err == context.Canceled ||
				strings.Contains(err.Error(), "context canceled") {
				return
			}
			log.Error("unable to publish transaction", "err", err)
			if sendState.ShouldAbortImmediately() {
				log.Warn("Aborting transaction submission")
				cancel()
			}
			// TODO(conner): add retry?
			return
		}

		log.Info("transaction published successfully")

		// Wait for the transaction to be mined, reporting the receipt
		// back to the main event loop if found.
		receipt, err := m.waitMined(ctx, tx, sendState)
		if err != nil {
			log.Debug("send tx failed", "err", err)
		}
		if receipt != nil {
			// Use non-blocking select to ensure function can exit
			// if more than one receipt is discovered.
			select {
			case receiptChan <- receipt:
				log.Trace("send tx succeeded")
			default:
			}
		}
	}

	// Submit and wait for the receipt at our first gas price in the
	// background, before entering the event loop and waiting out the
	// resubmission timeout.
	wg.Add(1)
	go sendTxAsync()

	ticker := time.NewTicker(m.ResubmissionTimeout)
	defer ticker.Stop()

	for {
		select {

		// Whenever a resubmission timeout has elapsed, bump the gas
		// price and publish a new transaction.
		case <-ticker.C:
			// Avoid republishing if we are waiting for confirmation on an
			// existing tx. This is primarily an optimization to reduce the
			// number of API calls we make, but also reduces the chances of
			// getting a false positive reading for ShouldAbortImmediately.
			if sendState.IsWaitingForConfirmation() {
				continue
			}

			// Submit and wait for the bumped traction to confirm.
			wg.Add(1)
			go sendTxAsync()

		// The passed context has been canceled, i.e. in the event of a
		// shutdown.
		case <-ctx.Done():
			return nil, ctx.Err()

		// The transaction has confirmed.
		case receipt := <-receiptChan:
			return receipt, nil
		}
	}
}
// SYSCOIN
func (m *SimpleTxManager) SendBlob(
	ctx context.Context,
	createBlob CreateBlobFunc,
	backend ReceiptSource,
	data []byte,
) (*types.Receipt, error) {

	name := m.name

	// Initialize a wait group to track any spawned goroutines, and ensure
	// we properly clean up any dangling resources this method generates.
	// We assert that this is the case thoroughly in our unit tests.
	var wg sync.WaitGroup
	defer wg.Wait()

	// Initialize a subcontext for the goroutines spawned in this process.
	// The defer to cancel is done here (in reverse order of Wait) so that
	// the goroutines can exit before blocking on the wait group.
	ctxc, cancel := context.WithCancel(ctx)
	defer cancel()

	sendState := NewSendState(m.cfg.SafeAbortNonceTooLowCount)

	// Create a closure that will block on passed sendTx function in the
	// background, returning the first successfully mined receipt back to
	// the main event loop via receiptChan.
	receiptChan := make(chan *types.Receipt, 1)
	sendTxAsync := func() {
		defer wg.Done()
		// Sign and publish transaction with current gas price.
		vh, err := createBlob(data)
		sendState.ProcessSendError(err)
		if err != nil {
			if err == context.Canceled ||
				strings.Contains(err.Error(), "context canceled") {
				return
			}
			m.l.Error(name+" unable to publish blob", "err", err)
			if sendState.ShouldAbortImmediately() {
				cancel()
			}
			// TODO(conner): add retry?
			return
		}

		m.l.Info(name+" blob published successfully", "vh", vh)

		// Wait for the transaction to be mined, reporting the receipt
		// back to the main event loop if found.
		receipt, err := waitMinedBlob(
			m.l, ctxc, backend, vh, m.cfg.ReceiptQueryInterval*2,
			sendState,
		)
		if err != nil {
			m.l.Debug(name+" send blob failed", "vh", vh,
				"err", err)
		}
		if receipt != nil {
			// Use non-blocking select to ensure function can exit
			// if more than one receipt is discovered.
			select {
			case receiptChan <- receipt:
				m.l.Trace(name+" send blob succeeded", "vh", vh)
			default:
			}
		}
	}

	// Submit and wait for the receipt at our first gas price in the
	// background, before entering the event loop and waiting out the
	// resubmission timeout.
	wg.Add(1)
	go sendTxAsync()

	ticker := time.NewTicker(m.cfg.ResubmissionTimeout)
	defer ticker.Stop()

	for {
		select {

		// Whenever a resubmission timeout has elapsed, bump the gas
		// price and publish a new transaction.
		case <-ticker.C:
			// Avoid republishing if we are waiting for confirmation on an
			// existing tx. This is primarily an optimization to reduce the
			// number of API calls we make, but also reduces the chances of
			// getting a false positive reading for ShouldAbortImmediately.
			if sendState.IsWaitingForConfirmation() {
				continue
			}

			// Submit and wait for the bumped traction to confirm.
			wg.Add(1)
			go sendTxAsync()

		// The passed context has been canceled, i.e. in the event of a
		// shutdown.
		case <-ctxc.Done():
			return nil, ctxc.Err()

<<<<<<< HEAD
		// The transaction has confirmed.
		case receipt := <-receiptChan:
			return receipt, nil
		}
	}
}
// WaitMined blocks until the backend indicates confirmation of tx and returns
// the tx receipt. Queries are made every queryInterval, regardless of whether
// the backend returns an error. This method can be canceled using the passed
// context.
func WaitMined(
	ctx context.Context,
	backend ReceiptSource,
	tx *types.Transaction,
	queryInterval time.Duration,
	numConfirmations uint64,
) (*types.Receipt, error) {
	return waitMined(log.New(), ctx, backend, tx, queryInterval, numConfirmations, nil)
}

=======
>>>>>>> 9ac70b01
// waitMined implements the core functionality of WaitMined, with the option to
// pass in a SendState to record whether or not the transaction is mined.
func (m *SimpleTxManager) waitMined(ctx context.Context, tx *types.Transaction, sendState *SendState) (*types.Receipt, error) {
	queryTicker := time.NewTicker(m.ReceiptQueryInterval)
	defer queryTicker.Stop()
	txHash := tx.Hash()

	for {
		receipt, err := m.backend.TransactionReceipt(ctx, txHash)
		switch {
		case receipt != nil:
			if sendState != nil {
				sendState.TxMined(txHash)
			}

			txHeight := receipt.BlockNumber.Uint64()
			tipHeight, err := m.backend.BlockNumber(ctx)
			if err != nil {
				m.l.Error("Unable to fetch block number", "err", err)
				break
			}

			m.l.Trace("Transaction mined, checking confirmations", "txHash", txHash, "txHeight", txHeight,
				"tipHeight", tipHeight, "numConfirmations", m.NumConfirmations)

			// The transaction is considered confirmed when
			// txHeight+numConfirmations-1 <= tipHeight. Note that the -1 is
			// needed to account for the fact that confirmations have an
			// inherent off-by-one, i.e. when using 1 confirmation the
			// transaction should be confirmed when txHeight is equal to
			// tipHeight. The equation is rewritten in this form to avoid
			// underflows.
			if txHeight+m.NumConfirmations <= tipHeight+1 {
				m.l.Info("Transaction confirmed", "txHash", txHash)
				return receipt, nil
			}

			// Safe to subtract since we know the LHS above is greater.
			confsRemaining := (txHeight + m.NumConfirmations) - (tipHeight + 1)
			m.l.Info("Transaction not yet confirmed", "txHash", txHash, "confsRemaining", confsRemaining)

		case err != nil:
			m.l.Trace("Receipt retrievel failed", "hash", txHash, "err", err)

		default:
			if sendState != nil {
				sendState.TxNotMined(txHash)
			}
			m.l.Trace("Transaction not yet mined", "hash", txHash)
		}

		select {
		case <-ctx.Done():
			return nil, ctx.Err()
		case <-queryTicker.C:
		}
	}
}
func waitMinedBlob(
	l log.Logger,
	ctx context.Context,
	backend ReceiptSource,
	vh common.Hash,
	queryInterval time.Duration,
	sendState *SendState,
) (*types.Receipt, error) {

	queryTicker := time.NewTicker(queryInterval)
	defer queryTicker.Stop()
	for {
		receipt, err := backend.TransactionReceipt(ctx, vh)
		switch {
		case receipt != nil:
			if sendState != nil {
				sendState.TxMined(vh)
			}
			if receipt.BlockNumber != nil {
				MPT := receipt.BlockNumber.Uint64()
				if MPT > 0 {
					l.Info("Blob confirmed", "VH", receipt.TxHash, "MPT", MPT)
					return receipt, nil
				}
			}
			l.Info("Blob not confirmed yet", "vh", vh)
		case err != nil:
			l.Trace("Receipt retrievel failed", "vh", vh,
				"err", err)

		default:
			if sendState != nil {
				sendState.TxNotMined(vh)
			}
			l.Trace("Blob not yet mined", "vh", vh)
		}

		select {
		case <-ctx.Done():
			return nil, ctx.Err()
		case <-queryTicker.C:
		}
	}
}
// CalcGasFeeCap deterministically computes the recommended gas fee cap given
// the base fee and gasTipCap. The resulting gasFeeCap is equal to:
//
//	gasTipCap + 2*baseFee.
func CalcGasFeeCap(baseFee, gasTipCap *big.Int) *big.Int {
	return new(big.Int).Add(
		gasTipCap,
		new(big.Int).Mul(baseFee, big.NewInt(2)),
	)
}<|MERGE_RESOLUTION|>--- conflicted
+++ resolved
@@ -54,22 +54,9 @@
 	// prices). The method may be canceled using the passed context.
 	//
 	// NOTE: Send should be called by AT MOST one caller at a time.
-<<<<<<< HEAD
-	Send(
-		ctx context.Context,
-		updateGasPrice UpdateGasPriceFunc,
-		sendTxn SendTransactionFunc,
-	) (*types.Receipt, error)
+	Send(ctx context.Context, updateGasPrice UpdateGasPriceFunc, sendTxn SendTransactionFunc) (*types.Receipt, error)
 	// SYSCOIN
-	SendBlob(
-		ctx context.Context,
-		createBlob CreateBlobFunc,
-		receiptSource ReceiptSource,
-		data []byte,
-	) (*types.Receipt, error)
-=======
-	Send(ctx context.Context, updateGasPrice UpdateGasPriceFunc, sendTxn SendTransactionFunc) (*types.Receipt, error)
->>>>>>> 9ac70b01
+	SendBlob(ctx context.Context, createBlob CreateBlobFunc,receiptSource ReceiptSource, data []byte) (*types.Receipt, error)
 }
 
 // ReceiptSource is a minimal function signature used to detect the confirmation
@@ -248,10 +235,10 @@
 	// Initialize a subcontext for the goroutines spawned in this process.
 	// The defer to cancel is done here (in reverse order of Wait) so that
 	// the goroutines can exit before blocking on the wait group.
-	ctxc, cancel := context.WithCancel(ctx)
+	ctx, cancel := context.WithCancel(ctx)
 	defer cancel()
 
-	sendState := NewSendState(m.cfg.SafeAbortNonceTooLowCount)
+	sendState := NewSendState(m.SafeAbortNonceTooLowCount)
 
 	// Create a closure that will block on passed sendTx function in the
 	// background, returning the first successfully mined receipt back to
@@ -263,11 +250,10 @@
 		vh, err := createBlob(data)
 		sendState.ProcessSendError(err)
 		if err != nil {
-			if err == context.Canceled ||
-				strings.Contains(err.Error(), "context canceled") {
+			if err == context.Canceled || strings.Contains(err.Error(), "context canceled") {
 				return
 			}
-			m.l.Error(name+" unable to publish blob", "err", err)
+			log.Error("unable to publish blob", "err", err)
 			if sendState.ShouldAbortImmediately() {
 				cancel()
 			}
@@ -275,16 +261,13 @@
 			return
 		}
 
-		m.l.Info(name+" blob published successfully", "vh", vh)
+		log.Info("blob published successfully", "vh", vh)
 
 		// Wait for the transaction to be mined, reporting the receipt
 		// back to the main event loop if found.
-		receipt, err := waitMinedBlob(
-			m.l, ctxc, backend, vh, m.cfg.ReceiptQueryInterval*2,
-			sendState,
-		)
+		receipt, err := m.waitMinedBlob(ctx, vh, sendState)
 		if err != nil {
-			m.l.Debug(name+" send blob failed", "vh", vh,
+			log.Debug("send blob failed", "vh", vh,
 				"err", err)
 		}
 		if receipt != nil {
@@ -292,7 +275,7 @@
 			// if more than one receipt is discovered.
 			select {
 			case receiptChan <- receipt:
-				m.l.Trace(name+" send blob succeeded", "vh", vh)
+				log.Trace(name+" send blob succeeded", "vh", vh)
 			default:
 			}
 		}
@@ -304,7 +287,7 @@
 	wg.Add(1)
 	go sendTxAsync()
 
-	ticker := time.NewTicker(m.cfg.ResubmissionTimeout)
+	ticker := time.NewTicker(m.ResubmissionTimeout)
 	defer ticker.Stop()
 
 	for {
@@ -327,32 +310,16 @@
 
 		// The passed context has been canceled, i.e. in the event of a
 		// shutdown.
-		case <-ctxc.Done():
-			return nil, ctxc.Err()
-
-<<<<<<< HEAD
+		case <-ctx.Done():
+			return nil, ctx.Err()
+
 		// The transaction has confirmed.
 		case receipt := <-receiptChan:
 			return receipt, nil
 		}
 	}
 }
-// WaitMined blocks until the backend indicates confirmation of tx and returns
-// the tx receipt. Queries are made every queryInterval, regardless of whether
-// the backend returns an error. This method can be canceled using the passed
-// context.
-func WaitMined(
-	ctx context.Context,
-	backend ReceiptSource,
-	tx *types.Transaction,
-	queryInterval time.Duration,
-	numConfirmations uint64,
-) (*types.Receipt, error) {
-	return waitMined(log.New(), ctx, backend, tx, queryInterval, numConfirmations, nil)
-}
-
-=======
->>>>>>> 9ac70b01
+
 // waitMined implements the core functionality of WaitMined, with the option to
 // pass in a SendState to record whether or not the transaction is mined.
 func (m *SimpleTxManager) waitMined(ctx context.Context, tx *types.Transaction, sendState *SendState) (*types.Receipt, error) {
@@ -411,19 +378,12 @@
 		}
 	}
 }
-func waitMinedBlob(
-	l log.Logger,
-	ctx context.Context,
-	backend ReceiptSource,
-	vh common.Hash,
-	queryInterval time.Duration,
-	sendState *SendState,
-) (*types.Receipt, error) {
-
-	queryTicker := time.NewTicker(queryInterval)
+// SYSCOIN
+func (m *SimpleTxManager) waitMinedBlob(ctx context.Context, vh common.Hash, sendState *SendState) (*types.Receipt, error) {
+	queryTicker := time.NewTicker(m.ReceiptQueryInterval)
 	defer queryTicker.Stop()
 	for {
-		receipt, err := backend.TransactionReceipt(ctx, vh)
+		receipt, err := m.backend.TransactionReceipt(ctx, vh)
 		switch {
 		case receipt != nil:
 			if sendState != nil {
@@ -432,20 +392,20 @@
 			if receipt.BlockNumber != nil {
 				MPT := receipt.BlockNumber.Uint64()
 				if MPT > 0 {
-					l.Info("Blob confirmed", "VH", receipt.TxHash, "MPT", MPT)
+					m.l.Info("Blob confirmed", "VH", receipt.TxHash, "MPT", MPT)
 					return receipt, nil
 				}
 			}
-			l.Info("Blob not confirmed yet", "vh", vh)
+			m.l.Info("Blob not confirmed yet", "vh", vh)
 		case err != nil:
-			l.Trace("Receipt retrievel failed", "vh", vh,
+			m.l.Trace("Receipt retrievel failed", "vh", vh,
 				"err", err)
 
 		default:
 			if sendState != nil {
 				sendState.TxNotMined(vh)
 			}
-			l.Trace("Blob not yet mined", "vh", vh)
+			m.l.Trace("Blob not yet mined", "vh", vh)
 		}
 
 		select {
