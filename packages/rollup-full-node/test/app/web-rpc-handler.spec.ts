import '../setup'
/* External Imports */
import {
  BloomFilter,
  add0x,
  getLogger,
  keccak256,
  numberToHexString,
  ZERO_ADDRESS,
  hexStrToBuf,
} from '@eth-optimism/core-utils'
import { CHAIN_ID, convertInternalLogsToOvmLogs } from '@eth-optimism/ovm'

import {
  ethers,
  ContractFactory,
  Wallet,
  Contract,
  utils,
  providers,
} from 'ethers'
import { resolve } from 'path'
import * as rimraf from 'rimraf'
import * as fs from 'fs'
import assert from 'assert'

/* Internal Imports */
import { FullnodeRpcServer, DefaultWeb3Handler } from '../../src/app'
import * as SimpleStorage from '../contracts/build/untranspiled/SimpleStorage.json'
import * as EventEmitter from '../contracts/build/untranspiled/EventEmitter.json'
import * as SimpleReversion from '../contracts/build/transpiled/SimpleReversion.json'
import { Web3RpcMethods } from '../../src/types'

const log = getLogger('web3-handler', true)

const host = '0.0.0.0'
const port = 9999

// Create some constants we will use for storage
const storageKey = '0x' + '01'.repeat(32)
const storageValue = '0x' + '02'.repeat(32)

const EVM_REVERT_MSG = 'VM Exception while processing transaction: revert'

const tmpFilePath = resolve(__dirname, `./.test_db`)

const getWallet = (httpProvider) => {
  const privateKey = '0x' + '60'.repeat(32)
  const wallet = new ethers.Wallet(privateKey, httpProvider)
  log.debug('Wallet address:', wallet.address)
  return wallet
}

const deploySimpleStorage = async (wallet: Wallet): Promise<Contract> => {
  const factory = new ContractFactory(
    SimpleStorage.abi,
    SimpleStorage.bytecode,
    wallet
  )

  // Deploy tx normally
  const simpleStorage = await factory.deploy()
  // Get the deployment tx receipt
  const deploymentTxReceipt = await wallet.provider.getTransactionReceipt(
    simpleStorage.deployTransaction.hash
  )
  // Verify that the contract which was deployed is correct
  deploymentTxReceipt.contractAddress.should.equal(simpleStorage.address)

  return simpleStorage
}

const setAndGetStorage = async (
  simpleStorage: Contract,
  httpProvider,
  executionManagerAddress
): Promise<void> => {
  await setStorage(simpleStorage, httpProvider, executionManagerAddress)
  await getAndVerifyStorage(
    simpleStorage,
    httpProvider,
    executionManagerAddress
  )
}

const setStorage = async (
  simpleStorage: Contract,
  httpProvider,
  executionManagerAddress
): Promise<any> => {
  // Set storage with our new storage elements
  const tx = await simpleStorage.setStorage(
    executionManagerAddress,
    storageKey,
    storageValue
  )
  return httpProvider.getTransactionReceipt(tx.hash)
}

const getAndVerifyStorage = async (
  simpleStorage: Contract,
  httpProvider,
  executionManagerAddress
): Promise<void> => {
  // Get the storage
  const res = await simpleStorage.getStorage(
    executionManagerAddress,
    storageKey
  )
  // Verify we got the value!
  res.should.equal(storageValue)
}

/**
 * Creates an unsigned transaction.
 * @param {ethers.Contract} contract
 * @param {String} functionName
 * @param {Array} args
 */
export const getUnsignedTransactionCalldata = (
  contract,
  functionName,
  args
) => {
  return contract.interface.functions[functionName].encode(args)
}

const assertAsyncThrowsWithMessage = async (
  func: () => Promise<any>,
  message: string
): Promise<void> => {
  let succeeded = true
  try {
    await func()
    succeeded = false
  } catch (e) {
    if (e.message !== message) {
      succeeded = false
    }
  }
  succeeded.should.equal(
    true,
    "Function didn't throw as expected or threw with the wrong error message."
  )
}

/*********
 * TESTS *
 *********/

describe('Web3Handler', () => {
  let web3Handler: DefaultWeb3Handler
  let fullnodeRpcServer: FullnodeRpcServer
  let httpProvider

  beforeEach(async () => {
    web3Handler = await DefaultWeb3Handler.create()
    fullnodeRpcServer = new FullnodeRpcServer(web3Handler, host, port)

    fullnodeRpcServer.listen()

    httpProvider = new ethers.providers.JsonRpcProvider(
      `http://${host}:${port}`
    )
  })

  afterEach(() => {
    if (!!fullnodeRpcServer) {
      fullnodeRpcServer.close()
    }
  })

  describe('ephemeral node', () => {
    describe('the getBalance endpoint', () => {
      it('should return zero for all accounts', async () => {
        const wallet = getWallet(httpProvider)
        const balance = await httpProvider.getBalance(wallet.address)

        balance.toNumber().should.eq(0)
      })
    })

    describe('EVM reversion handling', async () => {
      let wallet
      let simpleReversion
      const solidityRevertMessage = 'trolololo'
      beforeEach(async () => {
        wallet = getWallet(httpProvider)
        const factory = new ContractFactory(
          SimpleReversion.abi,
          SimpleReversion.bytecode,
          wallet
        )
        simpleReversion = await factory.deploy()
      })
      it('Should propogate generic internal EVM reverts upwards for eth_sendRawTransaction', async () => {
        await assertAsyncThrowsWithMessage(async () => {
          await simpleReversion.doRevert()
        }, EVM_REVERT_MSG)
      })
      it('Should propogate solidity require messages upwards for eth_sendRawTransaction', async () => {
        await assertAsyncThrowsWithMessage(async () => {
          await simpleReversion.doRevertWithMessage(solidityRevertMessage)
        }, EVM_REVERT_MSG + ' ' + solidityRevertMessage)
      })
<<<<<<< HEAD
=======
      it('Should increment the nonce after a revert', async () => {
        const beforeNonce = await httpProvider.getTransactionCount(
          wallet.address
        )
        let didError = false
        try {
          await simpleReversion.doRevertWithMessage(solidityRevertMessage)
        } catch (e) {
          didError = true
        }
        didError.should.equal(
          true,
          'Expected doRevertWithMessage(...) to throw!'
        )
        const afterNonce = await httpProvider.getTransactionCount(
          wallet.address
        )

        afterNonce.should.equal(
          beforeNonce + 1,
          'Expected the nonce to be incremented by 1!'
        )
      })
>>>>>>> 9d67507d
      it('Should serve receipts for reverting transactions', async () => {
        const revertingTx = {
          nonce: await wallet.getTransactionCount(),
          gasPrice: 0,
          gasLimit: 9999999999,
          to: simpleReversion.address,
          chainId: CHAIN_ID,
          data: simpleReversion.interface.functions['doRevert'].encode([]),
        }
        const signedTx = await wallet.sign(revertingTx)
        const txHash = ethers.utils.keccak256(signedTx)
        try {
          await httpProvider.send('eth_sendRawTransaction', [signedTx])
        } catch (e) {
          e.message.should.equal(
            EVM_REVERT_MSG,
            'expected EVM revert but got some other error!'
          )
        }
        const receipt = await httpProvider.getTransactionReceipt(txHash)
        receipt.from.should.equal(wallet.address)
        receipt.to.should.equal(simpleReversion.address)
      })
      it('Should propogate generic EVM reverts for eth_call', async () => {
        await assertAsyncThrowsWithMessage(async () => {
          await simpleReversion.doRevertPure()
        }, EVM_REVERT_MSG)
      })
      it('Should propogate custom message EVM reverts for eth_call', async () => {
        await assertAsyncThrowsWithMessage(async () => {
          await simpleReversion.doRevertWithMessagePure(solidityRevertMessage)
        }, EVM_REVERT_MSG + ' ' + solidityRevertMessage)
      })
    })

    describe('the getBlockByNumber endpoint', () => {
      it('should return a block with the correct timestamp', async () => {
        const block = await httpProvider.getBlock('latest')

        block.timestamp.should.be.gt(0)
      })

      it('should strip the execution manager deployment transaction from the transactions object', async () => {
        const block = await httpProvider.getBlock(1, true)

        block['transactions'].should.be.empty
      })

      it('should increase the timestamp when blocks are created', async () => {
        const executionManagerAddress = await httpProvider.send(
          'ovm_getExecutionManagerAddress',
          []
        )
        const { timestamp } = await httpProvider.getBlock('latest')
        const wallet = getWallet(httpProvider)
        const simpleStorage = await deploySimpleStorage(wallet)
        await setAndGetStorage(
          simpleStorage,
          httpProvider,
          executionManagerAddress
        )

        const block = await httpProvider.getBlock('latest', true)
        block.timestamp.should.be.gte(timestamp)
      })

      it('should return the latest block with transaction objects', async () => {
        const executionManagerAddress = await httpProvider.send(
          'ovm_getExecutionManagerAddress',
          []
        )
        const wallet = getWallet(httpProvider)
        const simpleStorage = await deploySimpleStorage(wallet)
        await setAndGetStorage(
          simpleStorage,
          httpProvider,
          executionManagerAddress
        )

        const block = await httpProvider.getBlock('latest', true)
        block.transactions[0].from.should.eq(wallet.address)
        block.transactions[0].to.should.eq(simpleStorage.address)
      })

      it('should return the latest block with transaction hashes', async () => {
        const executionManagerAddress = await httpProvider.send(
          'ovm_getExecutionManagerAddress',
          []
        )
        const wallet = getWallet(httpProvider)
        const simpleStorage = await deploySimpleStorage(wallet)
        await setAndGetStorage(
          simpleStorage,
          httpProvider,
          executionManagerAddress
        )

        const block = await httpProvider.getBlock('latest', false)
        hexStrToBuf(block.transactions[0]).length.should.eq(32)
      })

      it('should return a block with the correct logsBloom', async () => {
        const executionManagerAddress = await httpProvider.send(
          'ovm_getExecutionManagerAddress',
          []
        )
        const wallet = getWallet(httpProvider)
        const balance = await httpProvider.getBalance(wallet.address)
        const factory = new ContractFactory(
          EventEmitter.abi,
          EventEmitter.bytecode,
          wallet
        )
        const eventEmitter = await factory.deploy()
        const deploymentTxReceipt = await wallet.provider.getTransactionReceipt(
          eventEmitter.deployTransaction.hash
        )
        const tx = await eventEmitter.emitEvent(executionManagerAddress)

        const block = await httpProvider.send('eth_getBlockByNumber', [
          'latest',
          true,
        ])
        const bloomFilter = new BloomFilter(hexStrToBuf(block.logsBloom))
        bloomFilter.check(hexStrToBuf(eventEmitter.address)).should.be.true
      })
    })

    describe('the getBlockByHash endpoint', () => {
      it('should return the same block that is returned by eth_getBlockByNumber', async () => {
        const blockRetrievedByNumber = await httpProvider.getBlock('latest')
        const blockRetrievedByHash = await httpProvider.getBlock(
          blockRetrievedByNumber.hash
        )

        blockRetrievedByHash.should.deep.equal(blockRetrievedByNumber)
      })

      it('should return the same black as eth_getBlockByNumber even after another block is created', async () => {
        const executionManagerAddress = await httpProvider.send(
          'ovm_getExecutionManagerAddress',
          []
        )
        const wallet = getWallet(httpProvider)
        const simpleStorage = await deploySimpleStorage(wallet)
        await setAndGetStorage(
          simpleStorage,
          httpProvider,
          executionManagerAddress
        )

        const blockRetrievedByNumber = await httpProvider.getBlock(
          'latest',
          true
        )
        const blockRetrievedByHash = await httpProvider.getBlock(
          blockRetrievedByNumber.hash,
          true
        )

        blockRetrievedByHash.should.deep.equal(blockRetrievedByNumber)
      })
    })

    describe('the eth_getTransactionByHash endpoint', () => {
      it('should return null if no tx exists', async () => {
        const garbageHash = add0x(
          keccak256(Buffer.from('garbage').toString('hex'))
        )
        const txByHash = await httpProvider.send(
          Web3RpcMethods.getTransactionByHash,
          [garbageHash]
        )

        assert(
          txByHash === null,
          'Should not have gotten a tx for garbage hash!'
        )
      })

      it('should return a tx by OVM hash', async () => {
        const executionManagerAddress = await httpProvider.send(
          'ovm_getExecutionManagerAddress',
          []
        )
        const wallet = getWallet(httpProvider)
        const simpleStorage = await deploySimpleStorage(wallet)

        const calldata = simpleStorage.interface.functions[
          'setStorage'
        ].encode([executionManagerAddress, storageKey, storageValue])

        const tx = {
          nonce: await wallet.getTransactionCount(),
          gasPrice: 0,
          gasLimit: 9999999999,
          to: executionManagerAddress,
          data: calldata,
          chainId: CHAIN_ID,
        }

        const signedTransaction = await wallet.sign(tx)

        const hash = await httpProvider.send(
          Web3RpcMethods.sendRawTransaction,
          [signedTransaction]
        )

        await httpProvider.waitForTransaction(hash)

        const returnedSignedTx = await httpProvider.send(
          Web3RpcMethods.getTransactionByHash,
          [hash]
        )

        const parsedSignedTx = utils.parseTransaction(signedTransaction)

        JSON.stringify(parsedSignedTx).should.eq(
          JSON.stringify(returnedSignedTx),
          'Signed transactions do not match!'
        )
      })
    })

    describe('the getLogs endpoint', () => {
      it('should return logs', async () => {
        const executionManagerAddress = await httpProvider.send(
          'ovm_getExecutionManagerAddress',
          []
        )
        const wallet = getWallet(httpProvider)
        const balance = await httpProvider.getBalance(wallet.address)
        const factory = new ContractFactory(
          EventEmitter.abi,
          EventEmitter.bytecode,
          wallet
        )
        const eventEmitter = await factory.deploy()
        const deploymentTxReceipt = await wallet.provider.getTransactionReceipt(
          eventEmitter.deployTransaction.hash
        )
        const tx = await eventEmitter.emitEvent(executionManagerAddress)

        const logs = (
          await httpProvider.getLogs({
            address: eventEmitter.address,
          })
        ).map((x) => factory.interface.parseLog(x))
        logs.length.should.eq(1)
        logs[0].name.should.eq('Event')
      })
    })

    describe('SimpleStorage integration test', () => {
      it('should set storage & retrieve the value', async () => {
        const executionManagerAddress = await httpProvider.send(
          'ovm_getExecutionManagerAddress',
          []
        )

        const wallet = getWallet(httpProvider)
        const simpleStorage = await deploySimpleStorage(wallet)

        await setAndGetStorage(
          simpleStorage,
          httpProvider,
          executionManagerAddress
        )
      })
    })

    describe('snapshot and revert', () => {
      it('should  fail (snapshot and revert should only be available in the TestHandler)', async () => {
        await new Promise((resolveFunc, reject) => {
          httpProvider.send('evm_snapshot', []).catch((error) => {
            error.message.should.equal('Method not found')
            resolveFunc()
          })
        })

        await new Promise((resolveFunc, reject) => {
          httpProvider.send('evm_snapshot', []).catch((error) => {
            error.message.should.equal('Method not found')
            resolveFunc()
          })
        })

        await new Promise((resolveFunc, reject) => {
          httpProvider.send('evm_revert', ['0x01']).catch((error) => {
            error.message.should.equal('Method not found')
            resolveFunc()
          })
        })
      })
    })

    describe('L1 to L2 Transaction Passing', () => {
      let executionManagerAddress
      let simpleStorage: Contract
      let wallet: Wallet
      beforeEach(async () => {
        executionManagerAddress = await httpProvider.send(
          'ovm_getExecutionManagerAddress',
          []
        )

        wallet = getWallet(httpProvider)
        simpleStorage = await deploySimpleStorage(wallet)
      })

      it('should process L1 to L2 Transaction', async () => {
        const callData = getUnsignedTransactionCalldata(
          simpleStorage,
          'setStorage',
          [executionManagerAddress, storageKey, storageValue]
        )
        await web3Handler.handleL1ToL2Transaction({
          nonce: 0,
          callData,
          sender: wallet.address,
          target: simpleStorage.address,
        })

        await getAndVerifyStorage(
          simpleStorage,
          httpProvider,
          executionManagerAddress
        )
      })

      it('should not throw if L1 to L2 Transaction reverts', async () => {
        const callData = getUnsignedTransactionCalldata(
          simpleStorage,
          'justRevert',
          []
        )
        await web3Handler.handleL1ToL2Transaction({
          nonce: 0,
          callData,
          sender: wallet.address,
          target: simpleStorage.address,
        })
      })
    })
  })

  describe('persisted node', () => {
    let emAddress: string
    let wallet: Wallet
    let simpleStorage: Contract

    before(() => {
      rimraf.sync(tmpFilePath)
      fs.mkdirSync(tmpFilePath)
      process.env.LOCAL_L2_NODE_PERSISTENT_DB_PATH = tmpFilePath
    })
    after(() => {
      rimraf.sync(tmpFilePath)
      delete process.env.LOCAL_L2_NODE_PERSISTENT_DB_PATH
    })

    it('1/2 deploys the contracts', async () => {
      emAddress = await httpProvider.send('ovm_getExecutionManagerAddress', [])
      wallet = getWallet(httpProvider)

      simpleStorage = await deploySimpleStorage(wallet)
    })

    it('2/2 uses previously deployed contract', async () => {
      await setAndGetStorage(simpleStorage, httpProvider, emAddress)
    })
  })
})<|MERGE_RESOLUTION|>--- conflicted
+++ resolved
@@ -203,8 +203,6 @@
           await simpleReversion.doRevertWithMessage(solidityRevertMessage)
         }, EVM_REVERT_MSG + ' ' + solidityRevertMessage)
       })
-<<<<<<< HEAD
-=======
       it('Should increment the nonce after a revert', async () => {
         const beforeNonce = await httpProvider.getTransactionCount(
           wallet.address
@@ -228,7 +226,6 @@
           'Expected the nonce to be incremented by 1!'
         )
       })
->>>>>>> 9d67507d
       it('Should serve receipts for reverting transactions', async () => {
         const revertingTx = {
           nonce: await wallet.getTransactionCount(),
