pragma solidity ^0.5.0;
pragma experimental ABIEncoderV2;

/**
 * @title DataTypes
<<<<<<< HEAD
=======
 * @notice Main data structures which to be used in rollup smart contracts.
>>>>>>> a7161706
 */
contract DataTypes {
    struct L2ToL1Message {
        address ovmSender;
        bytes callData;
    }

<<<<<<< HEAD
    struct TxElementInclusionProof {
       uint batchIndex;
=======
    struct Transaction {
        address ovmEntrypoint;
        bytes ovmCalldata;
    }

    struct StorageElement {
        address ovmContractAddress;
        bytes32 ovmStorageSlot;
        bytes32 ovmStorageValue;
    }

    struct ExecutionContext {
        bool inStaticContext;
        uint chainId;
        uint timestamp;
        uint queueOrigin;
        uint gasLimit;
        address ovmActiveContract;
        address ovmMsgSender;
        address ovmTxOrigin;
        address l1MessageSender;
    }

    struct ElementInclusionProof {
       uint batchIndex; // index in batches array (first batch has batchNumber of 0)
>>>>>>> a7161706
       TxChainBatchHeader batchHeader;
       uint indexInBatch;
       bytes32[] siblings;
    }

    struct StateElementInclusionProof {
       uint batchIndex;
       StateChainBatchHeader batchHeader;
       uint indexInBatch;
       bytes32[] siblings;
    }

    struct StateChainBatchHeader {
       bytes32 elementsMerkleRoot;
       uint numElementsInBatch;
       uint cumulativePrevElements;
    }

    struct TxChainBatchHeader {
       uint timestamp;
       bool isL1ToL2Tx;
       bytes32 elementsMerkleRoot;
       uint numElementsInBatch;
       uint cumulativePrevElements;
    }

   struct TimestampedHash {
       uint timestamp;
       bytes32 txHash;
    }
}<|MERGE_RESOLUTION|>--- conflicted
+++ resolved
@@ -3,10 +3,7 @@
 
 /**
  * @title DataTypes
-<<<<<<< HEAD
-=======
  * @notice Main data structures which to be used in rollup smart contracts.
->>>>>>> a7161706
  */
 contract DataTypes {
     struct L2ToL1Message {
@@ -14,10 +11,6 @@
         bytes callData;
     }
 
-<<<<<<< HEAD
-    struct TxElementInclusionProof {
-       uint batchIndex;
-=======
     struct Transaction {
         address ovmEntrypoint;
         bytes ovmCalldata;
@@ -41,9 +34,8 @@
         address l1MessageSender;
     }
 
-    struct ElementInclusionProof {
-       uint batchIndex; // index in batches array (first batch has batchNumber of 0)
->>>>>>> a7161706
+    struct TxElementInclusionProof {
+       uint batchIndex;
        TxChainBatchHeader batchHeader;
        uint indexInBatch;
        bytes32[] siblings;
