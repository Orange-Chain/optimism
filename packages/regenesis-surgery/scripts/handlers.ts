--- conflicted
+++ resolved
@@ -5,15 +5,11 @@
   POOL_INIT_CODE_HASH_OPTIMISM_KOVAN,
 } from '@uniswap/v3-sdk'
 import { sleep } from '@eth-optimism/core-utils'
-<<<<<<< HEAD
 import {
   OLD_ETH_ADDRESS,
   UNISWAP_V3_FACTORY_ADDRESS,
   WETH_TRANSFER_ADDRESSES,
 } from './constants'
-=======
-import { OLD_ETH_ADDRESS } from './constants'
->>>>>>> aaa6eeb1
 import { Account, AccountType, SurgeryDataSources } from './types'
 import {
   findAccount,
