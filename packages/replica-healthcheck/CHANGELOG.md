# @eth-optimism/replica-healthcheck

<<<<<<< HEAD
=======
## 1.1.13

### Patch Changes

- 1d3c749a2: Bumps the version of ts-node used
- Updated dependencies [c975c9620]
- Updated dependencies [136ea1785]
  - @eth-optimism/core-utils@0.12.0
  - @eth-optimism/common-ts@0.6.8

>>>>>>> 8d8219f5
## 1.1.12

### Patch Changes

- 97b5f578c: Fixes how versions are imported for BaseServiceV2 services

## 1.1.11

### Patch Changes

- Updated dependencies [1e76cdb86]
  - @eth-optimism/core-utils@0.11.0
  - @eth-optimism/common-ts@0.6.7

## 1.1.10

### Patch Changes

- Updated dependencies [ce7da914]
  - @eth-optimism/common-ts@0.6.6

## 1.1.9

### Patch Changes

- 7215f4ce: Bump ethers to 5.7.0 globally
- Updated dependencies [7215f4ce]
- Updated dependencies [206f6033]
- Updated dependencies [d7679ca4]
  - @eth-optimism/common-ts@0.6.5
  - @eth-optimism/core-utils@0.10.1

## 1.1.8

### Patch Changes

- Updated dependencies [dbfea116]
  - @eth-optimism/core-utils@0.10.0
  - @eth-optimism/common-ts@0.6.4

## 1.1.7

### Patch Changes

- Updated dependencies [0df744f6]
- Updated dependencies [8ae39154]
- Updated dependencies [dac4a9f0]
  - @eth-optimism/core-utils@0.9.3
  - @eth-optimism/common-ts@0.6.3

## 1.1.6

### Patch Changes

- Updated dependencies [0bf3b9b4]
- Updated dependencies [8d26459b]
- Updated dependencies [4477fe9f]
  - @eth-optimism/core-utils@0.9.2
  - @eth-optimism/common-ts@0.6.2

## 1.1.5

### Patch Changes

- Updated dependencies [f9fee446]
  - @eth-optimism/core-utils@0.9.1
  - @eth-optimism/common-ts@0.6.1

## 1.1.4

### Patch Changes

- Updated dependencies [700dcbb0]
- Updated dependencies [3d1cb720]
  - @eth-optimism/core-utils@0.9.0
  - @eth-optimism/common-ts@0.6.0

## 1.1.3

### Patch Changes

- Updated dependencies [cb71fcde]
- Updated dependencies [10e41522]
  - @eth-optimism/common-ts@0.5.0

## 1.1.2

### Patch Changes

- 29ff7462: Revert es target back to 2017
- Updated dependencies [c201f3f1]
- Updated dependencies [29ff7462]
- Updated dependencies [52b26878]
  - @eth-optimism/common-ts@0.4.0
  - @eth-optimism/core-utils@0.8.7

## 1.1.1

### Patch Changes

- Updated dependencies [9ba869a7]
- Updated dependencies [050859fd]
  - @eth-optimism/common-ts@0.3.1

## 1.1.0

### Minor Changes

- 84a8934c: BaseServiceV2 exposes service name and version as standard synthetic metric

### Patch Changes

- Updated dependencies [d9e39931]
- Updated dependencies [84a8934c]
  - @eth-optimism/common-ts@0.3.0

## 1.0.9

### Patch Changes

- Updated dependencies [9ecbf3e5]
  - @eth-optimism/common-ts@0.2.10

## 1.0.8

### Patch Changes

- Updated dependencies [17962ca9]
  - @eth-optimism/core-utils@0.8.6
  - @eth-optimism/common-ts@0.2.9

## 1.0.7

### Patch Changes

- d18ae135: Updates all ethers versions in response to BN.js bug
- Updated dependencies [f16383f2]
- Updated dependencies [d18ae135]
  - @eth-optimism/common-ts@0.2.8
  - @eth-optimism/core-utils@0.8.5

## 1.0.6

### Patch Changes

- Updated dependencies [5cb3a5f7]
- Updated dependencies [6b9fc055]
  - @eth-optimism/core-utils@0.8.4
  - @eth-optimism/common-ts@0.2.7

## 1.0.5

### Patch Changes

- bc289e91: Fixes a bug that would cause the service to stop properly checking blocks when the target client consistently leads the reference client

## 1.0.4

### Patch Changes

- b57014d1: Update to typescript@4.6.2
- Updated dependencies [b57014d1]
  - @eth-optimism/common-ts@0.2.6
  - @eth-optimism/core-utils@0.8.3

## 1.0.3

### Patch Changes

- c1957126: Update Dockerfile to use Alpine
- Updated dependencies [e36b085c]
- Updated dependencies [c1957126]
- Updated dependencies [51673b90]
- Updated dependencies [7a179003]
  - @eth-optimism/common-ts@0.2.5
  - @eth-optimism/core-utils@0.8.2

## 1.0.2

### Patch Changes

- f981b8da: Fixes a bug in the replica-healthcheck docker file
- 032731b5: Add checks and metrics for dead networks
- Updated dependencies [f981b8da]
  - @eth-optimism/common-ts@0.2.4

## 1.0.1

### Patch Changes

- 1c685f76: Fixes a bug in the replica-healthcheck dockerfile
- 5cd1e996: Have BaseServiceV2 add spaces to environment variable names
- Updated dependencies [f7761058]
- Updated dependencies [5ae15042]
- Updated dependencies [5cd1e996]
  - @eth-optimism/common-ts@0.2.3

## 1.0.0

### Major Changes

- e264f03f: Rewrite replica-healthcheck with BaseServiceV2

### Patch Changes

- Updated dependencies [b3f9bdef]
- Updated dependencies [e53b5783]
  - @eth-optimism/common-ts@0.2.2

## 0.3.11

### Patch Changes

- Updated dependencies [42227d69]
- Updated dependencies [84f63c49]
  - @eth-optimism/sdk@1.0.0

## 0.3.10

### Patch Changes

- dad644b4: Fix bug in replica healthcheck dockerfile
- Updated dependencies [b66e3131]
- Updated dependencies [5a6f539c]
- Updated dependencies [27d8942e]
  - @eth-optimism/sdk@0.2.5
  - @eth-optimism/core-utils@0.8.1

## 0.3.9

### Patch Changes

- d4b0e193: Fix bug in replica healthcheck dockerfile
- Updated dependencies [44420939]
  - @eth-optimism/sdk@0.2.4

## 0.3.8

### Patch Changes

- d3d70291: Use asL2Provider instead of injectL2Context in bss and healthcheck service.
- Updated dependencies [f37c283c]
- Updated dependencies [3f4d3c13]
- Updated dependencies [0b4453f7]
- Updated dependencies [0c54e60e]
  - @eth-optimism/sdk@0.2.3
  - @eth-optimism/core-utils@0.8.0

## 0.3.7

### Patch Changes

- Updated dependencies [b4165299]
- Updated dependencies [3c2acd91]
  - @eth-optimism/core-utils@0.7.7

## 0.3.6

### Patch Changes

- ba14c59d: Updates various ethers dependencies to their latest versions
- Updated dependencies [ba14c59d]
  - @eth-optimism/core-utils@0.7.6

## 0.3.5

### Patch Changes

- Updated dependencies [ad94b9d1]
  - @eth-optimism/core-utils@0.7.5

## 0.3.4

### Patch Changes

- Updated dependencies [ba96a455]
- Updated dependencies [c3e85fef]
  - @eth-optimism/core-utils@0.7.4

## 0.3.3

### Patch Changes

- Updated dependencies [584cbc25]
  - @eth-optimism/core-utils@0.7.3

## 0.3.2

### Patch Changes

- 8e634b49: Fix package JSON issues
- Updated dependencies [8e634b49]
  - @eth-optimism/core-utils@0.7.2

## 0.3.1

### Patch Changes

- 243f33e5: Standardize package json file format
- Updated dependencies [243f33e5]
  - @eth-optimism/common-ts@0.2.1
  - @eth-optimism/core-utils@0.7.1

## 0.3.0

### Minor Changes

- 81ccd6e4: `regenesis/0.5.0` release

### Patch Changes

- 222a3eef: Add 'User-Agent' to the http headers for ethers providers
- a98a1884: Fixes dependencies instead of using caret constraints
- Updated dependencies [3ce62c81]
- Updated dependencies [cee2a464]
- Updated dependencies [222a3eef]
- Updated dependencies [896168e2]
- Updated dependencies [7c352b1e]
- Updated dependencies [b70ee70c]
- Updated dependencies [20c8969b]
- Updated dependencies [83a449c4]
- Updated dependencies [81ccd6e4]
- Updated dependencies [6d32d701]
  - @eth-optimism/core-utils@0.7.0
  - @eth-optimism/common-ts@0.2.0

## 0.2.4

### Patch Changes

- 6d3e1d7f: Update dependencies
- Updated dependencies [6d3e1d7f]
- Updated dependencies [2e929aa9]
  - @eth-optimism/common-ts@0.1.6
  - @eth-optimism/core-utils@0.6.1

## 0.2.3

### Patch Changes

- Updated dependencies [e0be02e1]
- Updated dependencies [8da04505]
  - @eth-optimism/core-utils@0.6.0

## 0.2.2

### Patch Changes

- 4262ea2c: Add tx write latency cron check

## 0.2.1

### Patch Changes

- 91c6287e: Bug fix from leftover error during testing

## 0.2.0

### Minor Changes

- 4319e455: Add replica-healthcheck to monorepo<|MERGE_RESOLUTION|>--- conflicted
+++ resolved
@@ -1,7 +1,5 @@
 # @eth-optimism/replica-healthcheck
 
-<<<<<<< HEAD
-=======
 ## 1.1.13
 
 ### Patch Changes
@@ -12,7 +10,6 @@
   - @eth-optimism/core-utils@0.12.0
   - @eth-optimism/common-ts@0.6.8
 
->>>>>>> 8d8219f5
 ## 1.1.12
 
 ### Patch Changes
