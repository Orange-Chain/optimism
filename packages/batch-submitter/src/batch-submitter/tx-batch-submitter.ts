/* External Imports */
import { Promise as bPromise } from 'bluebird'
import { Signer, ethers, Contract, providers } from 'ethers'
import { TransactionReceipt } from '@ethersproject/abstract-provider'
import { getContractInterface, getContractFactory } from 'old-contracts'
import { getContractInterface as getNewContractInterface } from '@eth-optimism/contracts'
import {
  L2Block,
  RollupInfo,
  BatchElement,
  Batch,
  QueueOrigin,
} from '@eth-optimism/core-utils'
import { Logger, Metrics } from '@eth-optimism/common-ts'

/* Internal Imports */
import {
  CanonicalTransactionChainContract,
  encodeAppendSequencerBatch,
  BatchContext,
  AppendSequencerBatchParams,
} from '../transaction-chain-contract'

import { BlockRange, BatchSubmitter } from '.'
import { TransactionSubmitter } from '../utils'

export interface AutoFixBatchOptions {
  fixDoublePlayedDeposits: boolean
  fixMonotonicity: boolean
  fixSkippedDeposits: boolean
}

export class TransactionBatchSubmitter extends BatchSubmitter {
  protected chainContract: CanonicalTransactionChainContract
  protected l2ChainId: number
  protected syncing: boolean
  private disableQueueBatchAppend: boolean
  private autoFixBatchOptions: AutoFixBatchOptions
  private transactionSubmitter: TransactionSubmitter
  private gasThresholdInGwei: number

  constructor(
    signer: Signer,
    l2Provider: providers.JsonRpcProvider,
    minTxSize: number,
    maxTxSize: number,
    maxBatchSize: number,
    maxBatchSubmissionTime: number,
    numConfirmations: number,
    resubmissionTimeout: number,
    addressManagerAddress: string,
    minBalanceEther: number,
    gasThresholdInGwei: number,
    transactionSubmitter: TransactionSubmitter,
    blockOffset: number,
    logger: Logger,
    metrics: Metrics,
    disableQueueBatchAppend: boolean,
    autoFixBatchOptions: AutoFixBatchOptions = {
      fixDoublePlayedDeposits: false,
      fixMonotonicity: false,
      fixSkippedDeposits: false,
    } // TODO: Remove this
  ) {
    super(
      signer,
      l2Provider,
      minTxSize,
      maxTxSize,
      maxBatchSize,
      maxBatchSubmissionTime,
      numConfirmations,
      resubmissionTimeout,
      0, // Supply dummy value because it is not used.
      addressManagerAddress,
      minBalanceEther,
      blockOffset,
      logger,
      metrics
    )
    this.disableQueueBatchAppend = disableQueueBatchAppend
    this.autoFixBatchOptions = autoFixBatchOptions
    this.gasThresholdInGwei = gasThresholdInGwei
    this.transactionSubmitter = transactionSubmitter
  }

  /*****************************
   * Batch Submitter Overrides *
   ****************************/

  public async _updateChainInfo(): Promise<void> {
    const info: RollupInfo = await this._getRollupInfo()
    if (info.mode === 'verifier') {
      this.logger.error(
        'Verifier mode enabled! Batch submitter only compatible with sequencer mode'
      )
      process.exit(1)
    }
    this.syncing = info.syncing
    const addrs = await this._getChainAddresses()
    const ctcAddress = addrs.ctcAddress

    if (
      typeof this.chainContract !== 'undefined' &&
      ctcAddress === this.chainContract.address
    ) {
      this.logger.debug('Chain contract already initialized', {
        ctcAddress,
      })
      return
    }

    const unwrapped_OVM_CanonicalTransactionChain = (
      await getContractFactory('OVM_CanonicalTransactionChain', this.signer)
    ).attach(ctcAddress)

    this.chainContract = new CanonicalTransactionChainContract(
      unwrapped_OVM_CanonicalTransactionChain.address,
      getContractInterface('OVM_CanonicalTransactionChain'),
      this.signer
    )
    this.logger.info('Initialized new CTC', {
      address: this.chainContract.address,
    })
    return
  }

  public async _onSync(): Promise<TransactionReceipt> {
    const pendingQueueElements =
      await this.chainContract.getNumPendingQueueElements()
    this.logger.debug('Got number of pending queue elements', {
      pendingQueueElements,
    })

    if (pendingQueueElements !== 0) {
      this.logger.info(
        'Syncing mode enabled! Skipping batch submission and clearing queue elements',
        { pendingQueueElements }
      )

      if (!this.disableQueueBatchAppend) {
<<<<<<< HEAD
        const nonce = await this.signer.getTransactionCount()
        const contractFunction = async (
          gasPrice
        ): Promise<TransactionReceipt> => {
          this.logger.info('Submitting appendQueueBatch transaction', {
            gasPrice,
            nonce,
            contractAddr: this.chainContract.address,
          })
          const tx = await this.chainContract.appendQueueBatch(99999999, {
            nonce,
            gasPrice,
          })
          this.logger.info('Submitted appendQueueBatch transaction', {
            txHash: tx.hash,
            from: tx.from,
          })
          this.logger.debug('appendQueueBatch transaction data', {
            data: tx.data,
          })
          return this.signer.provider.waitForTransaction(
            tx.hash,
            this.numConfirmations
          )
        }

        // Empty the queue with a huge `appendQueueBatch(..)` call
        const receipt = this._submitAndLogTx(contractFunction, 'Cleared queue!')
        if (typeof receipt === 'undefined') { this._enableAutoFixBatchOptions(1) }
        return receipt
=======
        return this.submitAppendQueueBatch()
>>>>>>> a8c9cd67
      }
    }
    this.logger.info('Syncing mode enabled but queue is empty. Skipping...')
    return
  }

  public async _getBatchStartAndEnd(): Promise<BlockRange> {
    this.logger.info(
      'Getting batch start and end for transaction batch submitter...'
    )
    const startBlock =
      (await this.chainContract.getTotalElements()).toNumber() +
      this.blockOffset
    this.logger.info('Retrieved start block number from CTC', {
      startBlock,
    })

    const endBlock =
      Math.min(
        startBlock + this.maxBatchSize,
        await this.l2Provider.getBlockNumber()
      ) + 1 // +1 because the `endBlock` is *exclusive*
    this.logger.info('Retrieved end block number from L2 sequencer', {
      endBlock,
    })

    if (startBlock >= endBlock) {
      if (startBlock > endBlock) {
        this.logger
          .error(`More chain elements in L1 (${startBlock}) than in the L2 node (${endBlock}).
                   This shouldn't happen because we don't submit batches if the sequencer is syncing.`)
      }
      this.logger.info('No txs to submit. Skipping batch submission...')
      return
    }
    return {
      start: startBlock,
      end: endBlock,
    }
  }

  public async _submitBatch(
    startBlock: number,
    endBlock: number
  ): Promise<TransactionReceipt> {
    // Do not submit batch if gas price above threshold
    const gasPriceInGwei = parseInt(
      ethers.utils.formatUnits(await this.signer.getGasPrice(), 'gwei'),
      10
    )
    if (gasPriceInGwei > this.gasThresholdInGwei) {
      this.logger.warn(
        'Gas price is higher than gas price threshold; aborting batch submission',
        {
          gasPriceInGwei,
          gasThresholdInGwei: this.gasThresholdInGwei,
        }
      )
      return
    }

    const [batchParams, wasBatchTruncated] =
      await this._generateSequencerBatchParams(startBlock, endBlock)
    const batchSizeInBytes = encodeAppendSequencerBatch(batchParams).length / 2
    this.logger.debug('Sequencer batch generated', {
      batchSizeInBytes,
    })

    // Only submit batch if one of the following is true:
    // 1. it was truncated
    // 2. it is large enough
    // 3. enough time has passed since last submission
    if (!wasBatchTruncated && !this._shouldSubmitBatch(batchSizeInBytes)) {
      return
    }
    this.metrics.numTxPerBatch.observe(endBlock - startBlock)
    const l1tipHeight = await this.signer.provider.getBlockNumber()
    this.logger.debug('Submitting batch.', {
      calldata: batchParams,
      l1tipHeight,
    })

<<<<<<< HEAD
    const nonce = await this.signer.getTransactionCount()
    const contractFunction = async (gasPrice): Promise<TransactionReceipt> => {
      this.logger.info('Submitting appendSequencerBatch transaction', {
        gasPrice,
        nonce,
        contractAddr: this.chainContract.address,
      })
      const tx = await this.chainContract.appendSequencerBatch(batchParams, {
        nonce,
        gasPrice,
      })
      this.logger.info('Submitted appendSequencerBatch transaction', {
        txHash: tx.hash,
        from: tx.from,
      })
      this.logger.debug('appendSequencerBatch transaction data', {
        data: tx.data,
      })
      return this.signer.provider.waitForTransaction(
        tx.hash,
        this.numConfirmations
      )
    }
    const receipt = this._submitAndLogTx(contractFunction, 'Submitted batch!')
    if (typeof receipt === 'undefined') { this._enableAutoFixBatchOptions(1) }
    return receipt
=======
    return this.submitAppendSequencerBatch(batchParams)
>>>>>>> a8c9cd67
  }

  /*********************
   * Private Functions *
   ********************/

  private async submitAppendQueueBatch(): Promise<TransactionReceipt> {
    const tx = await this.chainContract.populateTransaction.appendQueueBatch(
      ethers.constants.MaxUint256 // Completely empty the queue by appending (up to) an enormous number of queue elements.
    )
    const submitTransaction = (): Promise<TransactionReceipt> => {
      return this.transactionSubmitter.submitTransaction(
        tx,
        this._makeHooks('appendQueueBatch')
      )
    }
    // Empty the queue with a huge `appendQueueBatch(..)` call
    return this._submitAndLogTx(submitTransaction, 'Cleared queue!')
  }

  private async submitAppendSequencerBatch(
    batchParams: AppendSequencerBatchParams
  ): Promise<TransactionReceipt> {
    const tx =
      await this.chainContract.customPopulateTransaction.appendSequencerBatch(
        batchParams
      )
    const submitTransaction = (): Promise<TransactionReceipt> => {
      return this.transactionSubmitter.submitTransaction(
        tx,
        this._makeHooks('appendSequencerBatch')
      )
    }
    return this._submitAndLogTx(submitTransaction, 'Submitted batch!')
  }

  private async _generateSequencerBatchParams(
    startBlock: number,
    endBlock: number
  ): Promise<[AppendSequencerBatchParams, boolean]> {
    // Get all L2 BatchElements for the given range
    const blockRange = endBlock - startBlock
    let batch: Batch = await bPromise.map(
      [...Array(blockRange).keys()],
      (i) => {
        this.logger.debug('Fetching L2BatchElement', {
          blockNo: startBlock + i,
        })
        return this._getL2BatchElement(startBlock + i)
      },
      { concurrency: 100 }
    )

    // Fix our batches if we are configured to. TODO: Remove this.
    batch = await this._fixBatch(batch)
    if (!(await this._validateBatch(batch))) {
      this.metrics.malformedBatches.inc()
      return
    }
    let sequencerBatchParams = await this._getSequencerBatchParams(
      startBlock,
      batch
    )
    let wasBatchTruncated = false
    let encoded = encodeAppendSequencerBatch(sequencerBatchParams)
    while (encoded.length / 2 > this.maxTxSize) {
      this.logger.debug('Splicing batch...', {
        batchSizeInBytes: encoded.length / 2,
      })
      batch.splice(Math.ceil((batch.length * 2) / 3)) // Delete 1/3rd of all of the batch elements
      sequencerBatchParams = await this._getSequencerBatchParams(
        startBlock,
        batch
      )
      encoded = encodeAppendSequencerBatch(sequencerBatchParams)
      //  This is to prevent against the case where a batch is oversized,
      //  but then gets truncated to the point where it is under the minimum size.
      //  In this case, we want to submit regardless of the batch's size.
      wasBatchTruncated = true
    }

    this.logger.info('Generated sequencer batch params', {
      contexts: sequencerBatchParams.contexts,
      transactions: sequencerBatchParams.transactions,
      wasBatchTruncated,
    })
    return [sequencerBatchParams, wasBatchTruncated]
  }

  /**
   * Returns true if the batch is valid.
   */
  protected async _validateBatch(batch: Batch): Promise<boolean> {
    // Verify all of the queue elements are what we expect
    let nextQueueIndex = await this.chainContract.getNextQueueIndex()
    for (const ele of batch) {
      this.logger.debug('Verifying batch element', { ele })
      if (!ele.isSequencerTx) {
        this.logger.debug('Checking queue equality against L1 queue index', {
          nextQueueIndex,
        })
        if (!(await this._doesQueueElementMatchL1(nextQueueIndex, ele))) {
          return false
        }
        nextQueueIndex++
      }
    }

    // Verify all of the batch elements are monotonic
    let lastTimestamp: number
    let lastBlockNumber: number
    for (const [idx, ele] of batch.entries()) {
      if (ele.timestamp < lastTimestamp) {
        this.logger.error('Timestamp monotonicity violated! Element', {
          idx,
          ele,
        })
        this._enableAutoFixBatchOptions(1)
        return false
      }
      if (ele.blockNumber < lastBlockNumber) {
        this.logger.error('Block Number monotonicity violated! Element', {
          idx,
          ele,
        })
        this._enableAutoFixBatchOptions(1)
        return false
      }
      lastTimestamp = ele.timestamp
      lastBlockNumber = ele.blockNumber
    }
    return true
  }

  private async _doesQueueElementMatchL1(
    queueIndex: number,
    queueElement: BatchElement
  ): Promise<boolean> {
    const logEqualityError = (name, index, expected, got) => {
      this.logger.error('Observed mismatched values', {
        index,
        expected,
        got,
      })
    }

    let isEqual = true
    const [queueEleHash, timestamp, blockNumber] =
      await this.chainContract.getQueueElement(queueIndex)

    // TODO: Verify queue element hash equality. The queue element hash can be computed with:
    // keccak256( abi.encode( msg.sender, _target, _gasLimit, _data))
    this._enableAutoFixBatchOptions(0)
    // Check timestamp & blockNumber equality
    if (timestamp !== queueElement.timestamp) {
      isEqual = false
      this._enableAutoFixBatchOptions(2)
      logEqualityError(
        'Timestamp',
        queueIndex,
        timestamp,
        queueElement.timestamp
      )
    }
    if (blockNumber !== queueElement.blockNumber) {
      isEqual = false
      this._enableAutoFixBatchOptions(1)
      logEqualityError(
        'Block Number',
        queueIndex,
        blockNumber,
        queueElement.blockNumber
      )
    }

    return isEqual
  }

  /**
   * Takes in a batch which is potentially malformed & returns corrected version.
   * Current fixes that are supported:
   * - Double played deposits.
   */
  private async _fixBatch(batch: Batch): Promise<Batch> {
    const fixDoublePlayedDeposits = async (b: Batch): Promise<Batch> => {
      let nextQueueIndex = await this.chainContract.getNextQueueIndex()
      const fixedBatch: Batch = []
      for (const ele of b) {
        if (!ele.isSequencerTx) {
          if (!(await this._doesQueueElementMatchL1(nextQueueIndex, ele))) {
            this.logger.warn('Fixing double played queue element.', {
              nextQueueIndex,
            })
            fixedBatch.push(
              await this._fixDoublePlayedDepositQueueElement(
                nextQueueIndex,
                ele
              )
            )
            continue
          }
          nextQueueIndex++
        }
        fixedBatch.push(ele)
      }
      return fixedBatch
    }

    const fixSkippedDeposits = async (b: Batch): Promise<Batch> => {
      this.logger.debug('Fixing skipped deposits...')
      let nextQueueIndex = await this.chainContract.getNextQueueIndex()
      const fixedBatch: Batch = []
      for (const ele of b) {
        // Look for skipped deposits
        while (true) {
          const pendingQueueElements =
            await this.chainContract.getNumPendingQueueElements()
          const nextRemoteQueueElements =
            await this.chainContract.getNextQueueIndex()
          const totalQueueElements =
            pendingQueueElements + nextRemoteQueueElements
          // No more queue elements so we clearly haven't skipped anything
          if (nextQueueIndex >= totalQueueElements) {
            break
          }
          const [queueEleHash, timestamp, blockNumber] =
            await this.chainContract.getQueueElement(nextQueueIndex)

          if (timestamp < ele.timestamp || blockNumber < ele.blockNumber) {
            this.logger.warn('Fixing skipped deposit', {
              badTimestamp: ele.timestamp,
              skippedQueueTimestamp: timestamp,
              badBlockNumber: ele.blockNumber,
              skippedQueueBlockNumber: blockNumber,
            })
            // Push a dummy queue element
            fixedBatch.push({
              stateRoot: ele.stateRoot,
              isSequencerTx: false,
              rawTransaction: undefined,
              timestamp,
              blockNumber,
            })
            nextQueueIndex++
          } else {
            // The next queue element's timestamp is after this batch element so
            // we must not have skipped anything.
            break
          }
        }
        // fixedBatch.push(ele)
        if (!ele.isSequencerTx) {
          nextQueueIndex++
        }
      }
      return fixedBatch
    }

    // TODO: Remove this super complex logic and rely on Geth to actually supply correct block data.
    const fixMonotonicity = async (b: Batch): Promise<Batch> => {
      this.logger.debug('Fixing monotonicity...')
      // The earliest allowed timestamp/blockNumber is the last timestamp submitted on chain.
      const { lastTimestamp, lastBlockNumber } =
        await this._getLastTimestampAndBlockNumber()
      let earliestTimestamp = lastTimestamp
      let earliestBlockNumber = lastBlockNumber
      this.logger.debug('Determined earliest timestamp and blockNumber', {
        earliestTimestamp,
        earliestBlockNumber,
      })

      // The latest allowed timestamp/blockNumber is the next queue element!
      let nextQueueIndex = await this.chainContract.getNextQueueIndex()
      let latestTimestamp: number
      let latestBlockNumber: number

      // updateLatestTimestampAndBlockNumber is a helper which updates
      // the latest timestamp and block number based on the pending queue elements.
      const updateLatestTimestampAndBlockNumber = async () => {
        const pendingQueueElements =
          await this.chainContract.getNumPendingQueueElements()
        const nextRemoteQueueElements =
          await this.chainContract.getNextQueueIndex()
        const totalQueueElements =
          pendingQueueElements + nextRemoteQueueElements
        if (nextQueueIndex < totalQueueElements) {
          const [queueEleHash, queueTimestamp, queueBlockNumber] =
            await this.chainContract.getQueueElement(nextQueueIndex)
          latestTimestamp = queueTimestamp
          latestBlockNumber = queueBlockNumber
        } else {
          // If there are no queue elements left then just allow any timestamp/blocknumber
          latestTimestamp = Number.MAX_SAFE_INTEGER
          latestBlockNumber = Number.MAX_SAFE_INTEGER
        }
      }
      // Actually update the latest timestamp and block number
      await updateLatestTimestampAndBlockNumber()
      this.logger.debug('Determined latest timestamp and blockNumber', {
        latestTimestamp,
        latestBlockNumber,
      })

      // Now go through our batch and fix the timestamps and block numbers
      // to automatically enforce monotonicity.
      const fixedBatch: Batch = []
      for (const ele of b) {
        if (!ele.isSequencerTx) {
          // Set the earliest allowed timestamp to the old latest and set the new latest
          // to the next queue element's timestamp / blockNumber
          earliestTimestamp = latestTimestamp
          earliestBlockNumber = latestBlockNumber
          nextQueueIndex++
          await updateLatestTimestampAndBlockNumber()
        }
        // Fix the element if its timestammp/blockNumber is too small
        if (
          ele.timestamp < earliestTimestamp ||
          ele.blockNumber < earliestBlockNumber
        ) {
          this.logger.warn('Fixing timestamp/blockNumber too small', {
            oldTimestamp: ele.timestamp,
            newTimestamp: earliestTimestamp,
            oldBlockNumber: ele.blockNumber,
            newBlockNumber: earliestBlockNumber,
          })
          ele.timestamp = earliestTimestamp
          ele.blockNumber = earliestBlockNumber
        }
        // Fix the element if its timestammp/blockNumber is too large
        if (
          ele.timestamp > latestTimestamp ||
          ele.blockNumber > latestBlockNumber
        ) {
          this.logger.warn('Fixing timestamp/blockNumber too large.', {
            oldTimestamp: ele.timestamp,
            newTimestamp: latestTimestamp,
            oldBlockNumber: ele.blockNumber,
            newBlockNumber: latestBlockNumber,
          })
          ele.timestamp = latestTimestamp
          ele.blockNumber = latestBlockNumber
        }
        earliestTimestamp = ele.timestamp
        earliestBlockNumber = ele.blockNumber
        fixedBatch.push(ele)
      }
      return fixedBatch
    }

    // NOTE: It is unsafe to combine multiple autoFix options.
    // If you must combine them, manually verify the output before proceeding.
    if (this.autoFixBatchOptions.fixDoublePlayedDeposits) {
      batch = await fixDoublePlayedDeposits(batch)
    }
    if (this.autoFixBatchOptions.fixMonotonicity) {
      batch = await fixMonotonicity(batch)
    }
    if (this.autoFixBatchOptions.fixSkippedDeposits) {
      batch = await fixSkippedDeposits(batch)
    }
    return batch
  }

  private async _getLastTimestampAndBlockNumber(): Promise<{
    lastTimestamp: number
    lastBlockNumber: number
  }> {
    const manager = new Contract(
      this.addressManagerAddress,
      getNewContractInterface('Lib_AddressManager'),
      this.signer.provider
    )

    const addr = await manager.getAddress(
      'OVM_ChainStorageContainer-CTC-batches'
    )
    const container = new Contract(
      addr,
      getNewContractInterface('iOVM_ChainStorageContainer'),
      this.signer.provider
    )

    let meta = await container.getGlobalMetadata()
    // remove 0x
    meta = meta.slice(2)
    // convert to bytes27
    meta = meta.slice(10)

    const totalElements = meta.slice(-10)
    const nextQueueIndex = meta.slice(-20, -10)
    const lastTimestamp = parseInt(meta.slice(-30, -20), 16)
    const lastBlockNumber = parseInt(meta.slice(-40, -30), 16)
    this.logger.debug('Retrieved timestamp and block number from CTC', {
      lastTimestamp,
      lastBlockNumber,
    })

    return { lastTimestamp, lastBlockNumber }
  }

  private async _fixDoublePlayedDepositQueueElement(
    queueIndex: number,
    queueElement: BatchElement
  ): Promise<BatchElement> {
    const [queueEleHash, timestamp, blockNumber] =
      await this.chainContract.getQueueElement(queueIndex)

    if (
      timestamp > queueElement.timestamp &&
      blockNumber > queueElement.blockNumber
    ) {
      this.logger.warn(
        'Double deposit detected. Fixing by skipping the deposit & replacing with a dummy tx.',
        {
          timestamp,
          blockNumber,
          queueElementTimestamp: queueElement.timestamp,
          queueElementBlockNumber: queueElement.blockNumber,
        }
      )
      const dummyTx: string = '0x1234'
      return {
        stateRoot: queueElement.stateRoot,
        isSequencerTx: true,
        rawTransaction: dummyTx,
        timestamp: queueElement.timestamp,
        blockNumber: queueElement.blockNumber,
      }
    }
    if (
      timestamp < queueElement.timestamp &&
      blockNumber < queueElement.blockNumber
    ) {
      this.logger.error('A deposit seems to have been skipped!')
      throw new Error('Skipped deposit?!')
    }
    throw new Error('Unable to fix queue element!')
  }

  private async _getSequencerBatchParams(
    shouldStartAtIndex: number,
    blocks: Batch
  ): Promise<AppendSequencerBatchParams> {
    const totalElementsToAppend = blocks.length

    // Generate contexts
    const contexts: BatchContext[] = []
    let lastBlockIsSequencerTx = false
    let lastTimestamp = 0
    let lastBlockNumber = 0
    const groupedBlocks: Array<{
      sequenced: BatchElement[]
      queued: BatchElement[]
    }> = []
    for (const block of blocks) {
      if (
        (lastBlockIsSequencerTx === false && block.isSequencerTx === true) ||
        groupedBlocks.length === 0 ||
        (block.timestamp !== lastTimestamp && block.isSequencerTx === true) ||
        (block.blockNumber !== lastBlockNumber && block.isSequencerTx === true)
      ) {
        groupedBlocks.push({
          sequenced: [],
          queued: [],
        })
      }
      const cur = groupedBlocks.length - 1
      block.isSequencerTx
        ? groupedBlocks[cur].sequenced.push(block)
        : groupedBlocks[cur].queued.push(block)
      lastBlockIsSequencerTx = block.isSequencerTx
      lastTimestamp = block.timestamp
      lastBlockNumber = block.blockNumber
    }
    for (const groupedBlock of groupedBlocks) {
      if (
        groupedBlock.sequenced.length === 0 &&
        groupedBlock.queued.length === 0
      ) {
        throw new Error(
          'Attempted to generate batch context with 0 queued and 0 sequenced txs!'
        )
      }
      contexts.push({
        numSequencedTransactions: groupedBlock.sequenced.length,
        numSubsequentQueueTransactions: groupedBlock.queued.length,
        timestamp:
          groupedBlock.sequenced.length > 0
            ? groupedBlock.sequenced[0].timestamp
            : groupedBlock.queued[0].timestamp,
        blockNumber:
          groupedBlock.sequenced.length > 0
            ? groupedBlock.sequenced[0].blockNumber
            : groupedBlock.queued[0].blockNumber,
      })
    }

    // Generate sequencer transactions
    const transactions: string[] = []
    for (const block of blocks) {
      if (!block.isSequencerTx) {
        continue
      }
      transactions.push(block.rawTransaction)
    }

    return {
      shouldStartAtElement: shouldStartAtIndex - this.blockOffset,
      totalElementsToAppend,
      contexts,
      transactions,
    }
  }

  private async _getL2BatchElement(blockNumber: number): Promise<BatchElement> {
    const block = await this._getBlock(blockNumber)
    this.logger.debug('Fetched L2 block', {
      block,
    })

    const batchElement = {
      stateRoot: block.stateRoot,
      timestamp: block.timestamp,
      blockNumber: block.transactions[0].l1BlockNumber,
      isSequencerTx: false,
      rawTransaction: undefined,
    }

    if (this._isSequencerTx(block)) {
      batchElement.isSequencerTx = true
      batchElement.rawTransaction = block.transactions[0].rawTransaction
    }

    return batchElement
  }

  private async _getBlock(blockNumber: number): Promise<L2Block> {
    const p = this.l2Provider.getBlockWithTransactions(blockNumber)
    return p as Promise<L2Block>
  }

  private _isSequencerTx(block: L2Block): boolean {
    return block.transactions[0].queueOrigin === QueueOrigin.Sequencer
  }

  private _enableAutoFixBatchOptions(type: number) {
    if (type === 0) {
      this.autoFixBatchOptions = {
        fixDoublePlayedDeposits: false,
        fixMonotonicity: false,
        fixSkippedDeposits: false,
      }
    }
    if (type === 1) {
      this.logger.warn("Enabled autoFixBatchOptions - fixMonotonicity")
      this.autoFixBatchOptions = {
        fixDoublePlayedDeposits: false,
        fixMonotonicity: true,
        fixSkippedDeposits: false,
      }
    }
    if (type === 2) {
      this.logger.warn("Enabled autoFixBatchOptions - fixSkippedDeposits")
      this.autoFixBatchOptions = {
        fixDoublePlayedDeposits: false,
        fixMonotonicity: false,
        fixSkippedDeposits: true,
      }
    }
  }
}<|MERGE_RESOLUTION|>--- conflicted
+++ resolved
@@ -139,40 +139,7 @@
       )
 
       if (!this.disableQueueBatchAppend) {
-<<<<<<< HEAD
-        const nonce = await this.signer.getTransactionCount()
-        const contractFunction = async (
-          gasPrice
-        ): Promise<TransactionReceipt> => {
-          this.logger.info('Submitting appendQueueBatch transaction', {
-            gasPrice,
-            nonce,
-            contractAddr: this.chainContract.address,
-          })
-          const tx = await this.chainContract.appendQueueBatch(99999999, {
-            nonce,
-            gasPrice,
-          })
-          this.logger.info('Submitted appendQueueBatch transaction', {
-            txHash: tx.hash,
-            from: tx.from,
-          })
-          this.logger.debug('appendQueueBatch transaction data', {
-            data: tx.data,
-          })
-          return this.signer.provider.waitForTransaction(
-            tx.hash,
-            this.numConfirmations
-          )
-        }
-
-        // Empty the queue with a huge `appendQueueBatch(..)` call
-        const receipt = this._submitAndLogTx(contractFunction, 'Cleared queue!')
-        if (typeof receipt === 'undefined') { this._enableAutoFixBatchOptions(1) }
-        return receipt
-=======
         return this.submitAppendQueueBatch()
->>>>>>> a8c9cd67
       }
     }
     this.logger.info('Syncing mode enabled but queue is empty. Skipping...')
@@ -255,36 +222,35 @@
       l1tipHeight,
     })
 
-<<<<<<< HEAD
-    const nonce = await this.signer.getTransactionCount()
-    const contractFunction = async (gasPrice): Promise<TransactionReceipt> => {
-      this.logger.info('Submitting appendSequencerBatch transaction', {
-        gasPrice,
-        nonce,
-        contractAddr: this.chainContract.address,
-      })
-      const tx = await this.chainContract.appendSequencerBatch(batchParams, {
-        nonce,
-        gasPrice,
-      })
-      this.logger.info('Submitted appendSequencerBatch transaction', {
-        txHash: tx.hash,
-        from: tx.from,
-      })
-      this.logger.debug('appendSequencerBatch transaction data', {
-        data: tx.data,
-      })
-      return this.signer.provider.waitForTransaction(
-        tx.hash,
-        this.numConfirmations
-      )
-    }
-    const receipt = this._submitAndLogTx(contractFunction, 'Submitted batch!')
-    if (typeof receipt === 'undefined') { this._enableAutoFixBatchOptions(1) }
-    return receipt
-=======
+// <<<<<<< HEAD
+//     const nonce = await this.signer.getTransactionCount()
+//     const contractFunction = async (gasPrice): Promise<TransactionReceipt> => {
+//       this.logger.info('Submitting appendSequencerBatch transaction', {
+//         gasPrice,
+//         nonce,
+//         contractAddr: this.chainContract.address,
+//       })
+//       const tx = await this.chainContract.appendSequencerBatch(batchParams, {
+//         nonce,
+//         gasPrice,
+//       })
+//       this.logger.info('Submitted appendSequencerBatch transaction', {
+//         txHash: tx.hash,
+//         from: tx.from,
+//       })
+//       this.logger.debug('appendSequencerBatch transaction data', {
+//         data: tx.data,
+//       })
+//       return this.signer.provider.waitForTransaction(
+//         tx.hash,
+//         this.numConfirmations
+//       )
+//     }
+//     const receipt = this._submitAndLogTx(contractFunction, 'Submitted batch!')
+//     if (typeof receipt === 'undefined') { this._enableAutoFixBatchOptions(1) }
+//     return receipt
+// =======
     return this.submitAppendSequencerBatch(batchParams)
->>>>>>> a8c9cd67
   }
 
   /*********************
