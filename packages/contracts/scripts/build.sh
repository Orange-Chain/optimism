#!/bin/bash

set -e

<<<<<<< HEAD
yarn build:typescript
=======
>>>>>>> ce42b60c
yarn build:contracts
yarn build:contracts:ovm
yarn generate:artifacts
yarn build:typescript<|MERGE_RESOLUTION|>--- conflicted
+++ resolved
@@ -2,10 +2,6 @@
 
 set -e
 
-<<<<<<< HEAD
-yarn build:typescript
-=======
->>>>>>> ce42b60c
 yarn build:contracts
 yarn build:contracts:ovm
 yarn generate:artifacts
