/* External Imports */
import { Contract, Signer } from 'ethers'

/* Internal Imports */
import { getContractFactory } from '../contract-imports'
import { ContractDeployConfig, RollupOptions } from './types'

/**
 * Generates the default deployment configuration. Runs as an async function
 * because we need to get the contract factories async via buidler.
 * @param addressResolverAddress The address of the AddressResolver contract.
 * @param deployerWallet The Signer used to deploy contracts.
 * @param rollupOptions The RollupOptions to use to configure the contracts to deploy.
 * @returns Default address resolver deployment configuration.
 */
export const getDefaultContractDeployConfig = async (
  addressResolverAddress: string,
  deployerWallet: Signer,
  rollupOptions: RollupOptions
): Promise<ContractDeployConfig> => {
  return {
    L1ToL2TransactionQueue: {
      factory: getContractFactory('L1ToL2TransactionQueue'),
      params: [addressResolverAddress],
      signer: deployerWallet,
    },
    SafetyTransactionQueue: {
      factory: getContractFactory('SafetyTransactionQueue'),
      params: [addressResolverAddress],
      signer: deployerWallet,
    },
    CanonicalTransactionChain: {
      factory: getContractFactory('CanonicalTransactionChain'),
      params: [
        addressResolverAddress,
        rollupOptions.sequencerAddress,
        rollupOptions.forceInclusionPeriodSeconds,
      ],
      signer: deployerWallet,
    },
    StateCommitmentChain: {
      factory: getContractFactory('StateCommitmentChain'),
      params: [addressResolverAddress],
      signer: deployerWallet,
    },
    StateManager: {
      factory: getContractFactory('FullStateManager'),
      params: [],
      signer: deployerWallet,
    },
    ExecutionManager: {
      factory: getContractFactory('ExecutionManager'),
      params: [
<<<<<<< HEAD
        addressResolver.address,
        await options.owner.getAddress(),
        [
          options.gasMeterConfig.ovmTxFlatGasFee,
          options.gasMeterConfig.ovmTxMaxGas,
          options.gasMeterConfig.gasRateLimitEpochLength,
          options.gasMeterConfig.maxSequencedGasPerEpoch,
          options.gasMeterConfig.maxQueuedGasPerEpoch
        ]
=======
        addressResolverAddress,
        rollupOptions.ownerAddress,
        rollupOptions.gasLimit,
>>>>>>> 7c104f78
      ],
      signer: deployerWallet,
    },
    SafetyChecker: {
      factory: getContractFactory('StubSafetyChecker'),
      params: [],
      signer: deployerWallet,
    },
    FraudVerifier: {
      factory: getContractFactory('FraudVerifier'),
      params: [addressResolverAddress],
      signer: deployerWallet,
    },
    RollupMerkleUtils: {
      factory: getContractFactory('RollupMerkleUtils'),
      params: [],
      signer: deployerWallet,
    },
  }
}

/**
 * Merges the given config with the default config.
 * @param addressResolverAddress The address of the AddressResolver contract.
 * @param config Config to merge with default.
 * @param signer Signer to use to deploy contracts.
 * @param options Rollup chain options.
 */
export const mergeDefaultConfig = async (
  addressResolverAddress: string,
  config?: Partial<ContractDeployConfig>,
  signer?: Signer,
  options?: RollupOptions
): Promise<ContractDeployConfig> => {
  const defaultConfig = await getDefaultContractDeployConfig(
    addressResolverAddress,
    signer,
    options
  )

  return {
    ...defaultConfig,
    ...(config || {}),
  }
}<|MERGE_RESOLUTION|>--- conflicted
+++ resolved
@@ -51,21 +51,15 @@
     ExecutionManager: {
       factory: getContractFactory('ExecutionManager'),
       params: [
-<<<<<<< HEAD
-        addressResolver.address,
-        await options.owner.getAddress(),
-        [
-          options.gasMeterConfig.ovmTxFlatGasFee,
-          options.gasMeterConfig.ovmTxMaxGas,
-          options.gasMeterConfig.gasRateLimitEpochLength,
-          options.gasMeterConfig.maxSequencedGasPerEpoch,
-          options.gasMeterConfig.maxQueuedGasPerEpoch
-        ]
-=======
         addressResolverAddress,
         rollupOptions.ownerAddress,
-        rollupOptions.gasLimit,
->>>>>>> 7c104f78
+        [
+          rollupOptions.gasMeterConfig.ovmTxFlatGasFee,
+          rollupOptions.gasMeterConfig.ovmTxMaxGas,
+          rollupOptions.gasMeterConfig.gasRateLimitEpochLength,
+          rollupOptions.gasMeterConfig.maxSequencedGasPerEpoch,
+          rollupOptions.gasMeterConfig.maxQueuedGasPerEpoch
+        ]
       ],
       signer: deployerWallet,
     },
