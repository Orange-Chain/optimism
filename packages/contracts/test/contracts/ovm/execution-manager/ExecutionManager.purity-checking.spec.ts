--- conflicted
+++ resolved
@@ -103,10 +103,6 @@
         AddThree,
         []
       )
-<<<<<<< HEAD
-
-=======
->>>>>>> d3bc1205
       const createSucceeded = await didCreateSucceed(
         executionManager,
         receipt.transactionHash
