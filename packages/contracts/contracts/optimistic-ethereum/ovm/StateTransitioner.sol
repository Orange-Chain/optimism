pragma solidity ^0.5.0;
pragma experimental ABIEncoderV2;

<<<<<<< HEAD
=======
/* Contract Imports */
>>>>>>> 88b56728
import { FraudVerifier } from "./FraudVerifier.sol";
import { PartialStateManager } from "./PartialStateManager.sol";
import { ExecutionManager } from "./ExecutionManager.sol";
import { IStateTransitioner } from "./interfaces/IStateTransitioner.sol";
<<<<<<< HEAD
import { DataTypes } from "../utils/DataTypes.sol";
import { EthMerkleTrie } from "../utils/EthMerkleTrie.sol";
import { TransactionParser } from "./TransactionParser.sol";
=======

/* Library Imports */
import { ContractResolver } from "../utils/resolvers/ContractResolver.sol";
import { DataTypes } from "../utils/libraries/DataTypes.sol";
import { EthMerkleTrie } from "../utils/libraries/EthMerkleTrie.sol";
import { TransactionParser } from "../utils/libraries/TransactionParser.sol";
>>>>>>> 88b56728

/**
 * @title StateTransitioner
 * @notice Manages the execution of a transaction suspected to be fraudulent.
 */
<<<<<<< HEAD
contract StateTransitioner is IStateTransitioner {
=======
contract StateTransitioner is IStateTransitioner, ContractResolver {
>>>>>>> 88b56728
    /*
     * Data Structures
     */

    enum TransitionPhases {
        PreExecution,
        PostExecution,
        Complete
    }


    /*
     * Contract Constants
     */

<<<<<<< HEAD
    bytes32 constant BYTES32_NULL = bytes32('');
    uint256 constant UINT256_NULL = uint256(0);
=======
    bytes32 constant private BYTES32_NULL = bytes32('');
    uint256 constant private UINT256_NULL = uint256(0);
>>>>>>> 88b56728


    /*
     * Contract Variables
     */

    TransitionPhases public currentTransitionPhase;
    uint256 public transitionIndex;
    bytes32 public preStateRoot;
    bytes32 public stateRoot;
    bytes32 public ovmTransactionHash;

    FraudVerifier public fraudVerifier;
    PartialStateManager public stateManager;
<<<<<<< HEAD
    ExecutionManager executionManager;
    EthMerkleTrie public ethMerkleTrie;
=======
>>>>>>> 88b56728


    /*
     * Modifiers
     */

<<<<<<< HEAD
    modifier onlyDuringPhase(TransitionPhases _phase) {
=======
    modifier onlyDuringPhase(
        TransitionPhases _phase
    ) {
>>>>>>> 88b56728
        require(
            currentTransitionPhase == _phase,
            "Must be called during the correct phase."
        );
        _;
    }


    /*
     * Constructor
     */

    /**
<<<<<<< HEAD
     * @param _transitionIndex Position of the transaction suspected to be
     * fraudulent within the canonical transaction chain.
     * @param _preStateRoot Root of the state trie before the transaction was
     * executed.
     * @param _executionManagerAddress Address of the ExecutionManager to be
     * used during transaction execution.
     */
    constructor(
        uint256 _transitionIndex,
        bytes32 _preStateRoot,
        bytes32 _ovmTransactionHash,
        address _executionManagerAddress
    ) public {
=======
     * @param _addressResolver Address of the AddressResolver contract.
     * @param _transitionIndex Index of the state transition to execute.
     * @param _preStateRoot Root of the state before the transition.
     * @param _ovmTransactionHash Hash of the transaction being executed.
     */
    constructor(
        address _addressResolver,
        uint _transitionIndex,
        bytes32 _preStateRoot,
        bytes32 _ovmTransactionHash
    )
        public
        ContractResolver(_addressResolver)
    {
>>>>>>> 88b56728
        transitionIndex = _transitionIndex;
        preStateRoot = _preStateRoot;
        stateRoot = _preStateRoot;
        ovmTransactionHash = _ovmTransactionHash;
        currentTransitionPhase = TransitionPhases.PreExecution;

        fraudVerifier = FraudVerifier(msg.sender);
<<<<<<< HEAD
        executionManager = ExecutionManager(_executionManagerAddress);
        stateManager = new PartialStateManager(address(this), address(executionManager));
        ethMerkleTrie = new EthMerkleTrie();
=======
        // Finally we'll initialize a new state manager!
        stateManager = new PartialStateManager(_addressResolver, address(this));
        // And set our TransitionPhases to the PreExecution phase.
        currentTransitionPhase = TransitionPhases.PreExecution;
>>>>>>> 88b56728
    }


    /*
     * Public Functions
     */

    /*****************************
     * Pre-Transaction Execution *
     *****************************/

    /**
<<<<<<< HEAD
     * @notice Allows a user to prove the state for a given contract. Currently
=======
     * Allows a user to prove the state for a given contract. Currently
>>>>>>> 88b56728
     * only requires that the user prove the nonce. Only callable before the
     * transaction suspected to be fraudulent has been executed.
     * @param _ovmContractAddress Address of the contract on the OVM.
     * @param _codeContractAddress Address of the above contract on the EVM.
     * @param _nonce Claimed current nonce of the contract.
     * @param _stateTrieWitness Merkle trie inclusion proof for the contract
     * within the state trie.
     */
    function proveContractInclusion(
        address _ovmContractAddress,
        address _codeContractAddress,
        uint256 _nonce,
        bytes memory _stateTrieWitness
<<<<<<< HEAD
    ) public onlyDuringPhase(TransitionPhases.PreExecution) {
=======
    )
        public
        onlyDuringPhase(TransitionPhases.PreExecution)
    {
>>>>>>> 88b56728
        bytes32 codeHash;
        assembly {
            codeHash := extcodehash(_codeContractAddress)
        }

        require (
<<<<<<< HEAD
            ethMerkleTrie.proveAccountState(
=======
            EthMerkleTrie.proveAccountState(
>>>>>>> 88b56728
                _ovmContractAddress,
                DataTypes.AccountState({
                    nonce: _nonce,
                    balance: uint256(0),
                    storageRoot: bytes32(''),
                    codeHash: codeHash
                }),
                DataTypes.ProofMatrix({
                    checkNonce: true,
                    checkBalance: false,
                    checkStorageRoot: false,
                    checkCodeHash: true
                }),
                _stateTrieWitness,
                stateRoot
            ),
            "Invalid account state provided."
        );

        stateManager.insertVerifiedContract(
            _ovmContractAddress,
            _codeContractAddress,
            _nonce
        );
    }

    /**
<<<<<<< HEAD
     * @notice Allows a user to prove the value of a given storage slot for
=======
     * Allows a user to prove the value of a given storage slot for
>>>>>>> 88b56728
     * some contract. Only callable before the transaction suspected to be
     * fraudulent has been executed.
     * @param _ovmContractAddress Address of the contract on the OVM.
     * @param _slot Key for the storage slot to prove.
     * @param _value Value for the storage slot to prove.
     * @param _stateTrieWitness Merkle trie inclusion proof for the contract
     * within the state trie.
     * @param _storageTrieWitness Merkle trie inclusion proof for the specific
     * storage slot being proven within the account's storage trie.
     */
    function proveStorageSlotInclusion(
        address _ovmContractAddress,
        bytes32 _slot,
        bytes32 _value,
        bytes memory _stateTrieWitness,
        bytes memory _storageTrieWitness
<<<<<<< HEAD
    ) public onlyDuringPhase(TransitionPhases.PreExecution) {
=======
    )
        public
        onlyDuringPhase(TransitionPhases.PreExecution)
    {
>>>>>>> 88b56728
        require(
            stateManager.isVerifiedContract(_ovmContractAddress),
            "Contract must be verified before proving storage!"
        );

        require (
<<<<<<< HEAD
            ethMerkleTrie.proveAccountStorageSlotValue(
=======
            EthMerkleTrie.proveAccountStorageSlotValue(
>>>>>>> 88b56728
                _ovmContractAddress,
                _slot,
                _value,
                _stateTrieWitness,
                _storageTrieWitness,
                stateRoot
            ),
            "Invalid account state provided."
        );

        stateManager.insertVerifiedStorage(
            _ovmContractAddress,
            _slot,
            _value
        );
    }

    /*************************
     * Transaction Execution *
     *************************/

    /**
<<<<<<< HEAD
    * @notice Executes the transaction suspected to be fraudulent via the
=======
    * Executes the transaction suspected to be fraudulent via the
>>>>>>> 88b56728
    * ExecutionManager. Will revert if the transaction attempts to access
    * state that has not been proven during the pre-execution phase.
     */
    function applyTransaction(
        DataTypes.OVMTransactionData memory _transactionData
<<<<<<< HEAD
    ) public {
=======
    )
        public
    {
>>>>>>> 88b56728
        require(
            TransactionParser.getTransactionHash(_transactionData) == ovmTransactionHash,
            "Provided transaction does not match the original transaction."
        );

        // Initialize our execution context.
<<<<<<< HEAD
=======
        ExecutionManager executionManager = resolveExecutionManager();
>>>>>>> 88b56728
        stateManager.initNewTransactionExecution();
        executionManager.setStateManager(address(stateManager));

        // Execute the transaction via the execution manager.
        executionManager.executeTransaction(
            _transactionData.timestamp,
            _transactionData.queueOrigin,
            _transactionData.ovmEntrypoint,
            _transactionData.callBytes,
            _transactionData.fromAddress,
            _transactionData.l1MsgSenderAddress,
            _transactionData.allowRevert
        );

        require(
            stateManager.existsInvalidStateAccessFlag() == false,
            "Detected an invalid state access."
        );

        currentTransitionPhase = TransitionPhases.PostExecution;
    }

    /******************************
     * Post-Transaction Execution *
     ******************************/

    /**
<<<<<<< HEAD
     * @notice Updates the root of the state trie by making a modification to
=======
     * Updates the root of the state trie by making a modification to
>>>>>>> 88b56728
     * a contract's storage slot. Contract storage to be modified depends on a
     * stack of slots modified during execution.
     * @param _stateTrieWitness Merkle trie inclusion proof for the contract
     * within the current state trie.
     * @param _storageTrieWitness Merkle trie inclusion proof for the slot
     * being modified within the contract's storage trie.
     */
    function proveUpdatedStorageSlot(
        bytes memory _stateTrieWitness,
        bytes memory _storageTrieWitness
<<<<<<< HEAD
    ) public onlyDuringPhase(TransitionPhases.PostExecution) {
=======
    )
        public
        onlyDuringPhase(TransitionPhases.PostExecution)
    {
>>>>>>> 88b56728
        (
            address storageSlotContract,
            bytes32 storageSlotKey,
            bytes32 storageSlotValue
        ) = stateManager.popUpdatedStorageSlot();

<<<<<<< HEAD
        stateRoot = ethMerkleTrie.updateAccountStorageSlotValue(
=======
        stateRoot = EthMerkleTrie.updateAccountStorageSlotValue(
>>>>>>> 88b56728
            storageSlotContract,
            storageSlotKey,
            storageSlotValue,
            _stateTrieWitness,
            _storageTrieWitness,
            stateRoot
        );
    }

    /**
<<<<<<< HEAD
     * @notice Updates the root of the state trie by making a modification to
=======
     * Updates the root of the state trie by making a modification to
>>>>>>> 88b56728
     * a contract's state. Contract to be modified depends on a stack of
     * contract states modified during execution.
     * @param _stateTrieWitness Merkle trie inclusion proof for the contract
     * within the current state trie.
     */
    function proveUpdatedContract(
        bytes memory _stateTrieWitness
<<<<<<< HEAD
    ) public onlyDuringPhase(TransitionPhases.PostExecution) {
=======
    )
        public
        onlyDuringPhase(TransitionPhases.PostExecution)
    {
>>>>>>> 88b56728
        (
            address ovmContractAddress,
            uint contractNonce,
            bytes32 codeHash
        ) = stateManager.popUpdatedContract();

<<<<<<< HEAD
        stateRoot = ethMerkleTrie.updateAccountState(
=======
        stateRoot = EthMerkleTrie.updateAccountState(
>>>>>>> 88b56728
            ovmContractAddress,
            DataTypes.AccountState({
                nonce: contractNonce,
                balance: UINT256_NULL,
                storageRoot: BYTES32_NULL,
                codeHash: codeHash
            }),
            DataTypes.ProofMatrix({
                checkNonce: true,
                checkBalance: false,
                checkStorageRoot: false,
                checkCodeHash: codeHash != 0x0
            }),
            _stateTrieWitness,
            stateRoot
        );
    }

    /**
<<<<<<< HEAD
     * @notice Finalizes the state transition process once all state trie or
=======
     * Finalizes the state transition process once all state trie or
>>>>>>> 88b56728
     * storage trie modifications have been reflected in the state root.
     */
    function completeTransition()
        public
        onlyDuringPhase(TransitionPhases.PostExecution)
    {
        require(
            stateManager.updatedStorageSlotCounter() == 0,
            "There's still updated storage to account for!"
        );
        require(
            stateManager.updatedStorageSlotCounter() == 0,
            "There's still updated contracts to account for!"
        );

        currentTransitionPhase = TransitionPhases.Complete;
    }

    /**
<<<<<<< HEAD
     * @notice Utility; checks whether the process is complete.
     * @return `true` if the process is complete, `false` otherwise.
     */
    function isComplete() public view returns (bool) {
        return (currentTransitionPhase == TransitionPhases.Complete);
    }
=======
     * Utility; checks whether the process is complete.
     * @return `true` if the process is complete, `false` otherwise.
     */
    function isComplete()
        public
        view
        returns (bool)
    {
        return (currentTransitionPhase == TransitionPhases.Complete);
    }


    /*
     * Contract Resolution
     */

    function resolveExecutionManager()
        internal
        view
        returns (ExecutionManager)
    {
        return ExecutionManager(resolveContract("ExecutionManager"));
    }
>>>>>>> 88b56728
}<|MERGE_RESOLUTION|>--- conflicted
+++ resolved
@@ -1,36 +1,23 @@
 pragma solidity ^0.5.0;
 pragma experimental ABIEncoderV2;
 
-<<<<<<< HEAD
-=======
 /* Contract Imports */
->>>>>>> 88b56728
 import { FraudVerifier } from "./FraudVerifier.sol";
 import { PartialStateManager } from "./PartialStateManager.sol";
 import { ExecutionManager } from "./ExecutionManager.sol";
 import { IStateTransitioner } from "./interfaces/IStateTransitioner.sol";
-<<<<<<< HEAD
-import { DataTypes } from "../utils/DataTypes.sol";
-import { EthMerkleTrie } from "../utils/EthMerkleTrie.sol";
-import { TransactionParser } from "./TransactionParser.sol";
-=======
 
 /* Library Imports */
 import { ContractResolver } from "../utils/resolvers/ContractResolver.sol";
 import { DataTypes } from "../utils/libraries/DataTypes.sol";
 import { EthMerkleTrie } from "../utils/libraries/EthMerkleTrie.sol";
 import { TransactionParser } from "../utils/libraries/TransactionParser.sol";
->>>>>>> 88b56728
 
 /**
  * @title StateTransitioner
  * @notice Manages the execution of a transaction suspected to be fraudulent.
  */
-<<<<<<< HEAD
-contract StateTransitioner is IStateTransitioner {
-=======
 contract StateTransitioner is IStateTransitioner, ContractResolver {
->>>>>>> 88b56728
     /*
      * Data Structures
      */
@@ -46,13 +33,8 @@
      * Contract Constants
      */
 
-<<<<<<< HEAD
-    bytes32 constant BYTES32_NULL = bytes32('');
-    uint256 constant UINT256_NULL = uint256(0);
-=======
     bytes32 constant private BYTES32_NULL = bytes32('');
     uint256 constant private UINT256_NULL = uint256(0);
->>>>>>> 88b56728
 
 
     /*
@@ -67,24 +49,15 @@
 
     FraudVerifier public fraudVerifier;
     PartialStateManager public stateManager;
-<<<<<<< HEAD
-    ExecutionManager executionManager;
-    EthMerkleTrie public ethMerkleTrie;
-=======
->>>>>>> 88b56728
 
 
     /*
      * Modifiers
      */
 
-<<<<<<< HEAD
-    modifier onlyDuringPhase(TransitionPhases _phase) {
-=======
     modifier onlyDuringPhase(
         TransitionPhases _phase
     ) {
->>>>>>> 88b56728
         require(
             currentTransitionPhase == _phase,
             "Must be called during the correct phase."
@@ -98,21 +71,6 @@
      */
 
     /**
-<<<<<<< HEAD
-     * @param _transitionIndex Position of the transaction suspected to be
-     * fraudulent within the canonical transaction chain.
-     * @param _preStateRoot Root of the state trie before the transaction was
-     * executed.
-     * @param _executionManagerAddress Address of the ExecutionManager to be
-     * used during transaction execution.
-     */
-    constructor(
-        uint256 _transitionIndex,
-        bytes32 _preStateRoot,
-        bytes32 _ovmTransactionHash,
-        address _executionManagerAddress
-    ) public {
-=======
      * @param _addressResolver Address of the AddressResolver contract.
      * @param _transitionIndex Index of the state transition to execute.
      * @param _preStateRoot Root of the state before the transition.
@@ -127,7 +85,6 @@
         public
         ContractResolver(_addressResolver)
     {
->>>>>>> 88b56728
         transitionIndex = _transitionIndex;
         preStateRoot = _preStateRoot;
         stateRoot = _preStateRoot;
@@ -135,16 +92,10 @@
         currentTransitionPhase = TransitionPhases.PreExecution;
 
         fraudVerifier = FraudVerifier(msg.sender);
-<<<<<<< HEAD
-        executionManager = ExecutionManager(_executionManagerAddress);
-        stateManager = new PartialStateManager(address(this), address(executionManager));
-        ethMerkleTrie = new EthMerkleTrie();
-=======
         // Finally we'll initialize a new state manager!
         stateManager = new PartialStateManager(_addressResolver, address(this));
         // And set our TransitionPhases to the PreExecution phase.
         currentTransitionPhase = TransitionPhases.PreExecution;
->>>>>>> 88b56728
     }
 
 
@@ -157,11 +108,7 @@
      *****************************/
 
     /**
-<<<<<<< HEAD
-     * @notice Allows a user to prove the state for a given contract. Currently
-=======
      * Allows a user to prove the state for a given contract. Currently
->>>>>>> 88b56728
      * only requires that the user prove the nonce. Only callable before the
      * transaction suspected to be fraudulent has been executed.
      * @param _ovmContractAddress Address of the contract on the OVM.
@@ -175,25 +122,17 @@
         address _codeContractAddress,
         uint256 _nonce,
         bytes memory _stateTrieWitness
-<<<<<<< HEAD
-    ) public onlyDuringPhase(TransitionPhases.PreExecution) {
-=======
     )
         public
         onlyDuringPhase(TransitionPhases.PreExecution)
     {
->>>>>>> 88b56728
         bytes32 codeHash;
         assembly {
             codeHash := extcodehash(_codeContractAddress)
         }
 
         require (
-<<<<<<< HEAD
-            ethMerkleTrie.proveAccountState(
-=======
             EthMerkleTrie.proveAccountState(
->>>>>>> 88b56728
                 _ovmContractAddress,
                 DataTypes.AccountState({
                     nonce: _nonce,
@@ -221,11 +160,7 @@
     }
 
     /**
-<<<<<<< HEAD
-     * @notice Allows a user to prove the value of a given storage slot for
-=======
      * Allows a user to prove the value of a given storage slot for
->>>>>>> 88b56728
      * some contract. Only callable before the transaction suspected to be
      * fraudulent has been executed.
      * @param _ovmContractAddress Address of the contract on the OVM.
@@ -242,25 +177,17 @@
         bytes32 _value,
         bytes memory _stateTrieWitness,
         bytes memory _storageTrieWitness
-<<<<<<< HEAD
-    ) public onlyDuringPhase(TransitionPhases.PreExecution) {
-=======
     )
         public
         onlyDuringPhase(TransitionPhases.PreExecution)
     {
->>>>>>> 88b56728
         require(
             stateManager.isVerifiedContract(_ovmContractAddress),
             "Contract must be verified before proving storage!"
         );
 
         require (
-<<<<<<< HEAD
-            ethMerkleTrie.proveAccountStorageSlotValue(
-=======
             EthMerkleTrie.proveAccountStorageSlotValue(
->>>>>>> 88b56728
                 _ovmContractAddress,
                 _slot,
                 _value,
@@ -283,33 +210,22 @@
      *************************/
 
     /**
-<<<<<<< HEAD
-    * @notice Executes the transaction suspected to be fraudulent via the
-=======
     * Executes the transaction suspected to be fraudulent via the
->>>>>>> 88b56728
     * ExecutionManager. Will revert if the transaction attempts to access
     * state that has not been proven during the pre-execution phase.
      */
     function applyTransaction(
         DataTypes.OVMTransactionData memory _transactionData
-<<<<<<< HEAD
-    ) public {
-=======
-    )
-        public
-    {
->>>>>>> 88b56728
+    )
+        public
+    {
         require(
             TransactionParser.getTransactionHash(_transactionData) == ovmTransactionHash,
             "Provided transaction does not match the original transaction."
         );
 
         // Initialize our execution context.
-<<<<<<< HEAD
-=======
         ExecutionManager executionManager = resolveExecutionManager();
->>>>>>> 88b56728
         stateManager.initNewTransactionExecution();
         executionManager.setStateManager(address(stateManager));
 
@@ -337,11 +253,7 @@
      ******************************/
 
     /**
-<<<<<<< HEAD
-     * @notice Updates the root of the state trie by making a modification to
-=======
      * Updates the root of the state trie by making a modification to
->>>>>>> 88b56728
      * a contract's storage slot. Contract storage to be modified depends on a
      * stack of slots modified during execution.
      * @param _stateTrieWitness Merkle trie inclusion proof for the contract
@@ -352,25 +264,17 @@
     function proveUpdatedStorageSlot(
         bytes memory _stateTrieWitness,
         bytes memory _storageTrieWitness
-<<<<<<< HEAD
-    ) public onlyDuringPhase(TransitionPhases.PostExecution) {
-=======
     )
         public
         onlyDuringPhase(TransitionPhases.PostExecution)
     {
->>>>>>> 88b56728
         (
             address storageSlotContract,
             bytes32 storageSlotKey,
             bytes32 storageSlotValue
         ) = stateManager.popUpdatedStorageSlot();
 
-<<<<<<< HEAD
-        stateRoot = ethMerkleTrie.updateAccountStorageSlotValue(
-=======
         stateRoot = EthMerkleTrie.updateAccountStorageSlotValue(
->>>>>>> 88b56728
             storageSlotContract,
             storageSlotKey,
             storageSlotValue,
@@ -381,11 +285,7 @@
     }
 
     /**
-<<<<<<< HEAD
-     * @notice Updates the root of the state trie by making a modification to
-=======
      * Updates the root of the state trie by making a modification to
->>>>>>> 88b56728
      * a contract's state. Contract to be modified depends on a stack of
      * contract states modified during execution.
      * @param _stateTrieWitness Merkle trie inclusion proof for the contract
@@ -393,25 +293,17 @@
      */
     function proveUpdatedContract(
         bytes memory _stateTrieWitness
-<<<<<<< HEAD
-    ) public onlyDuringPhase(TransitionPhases.PostExecution) {
-=======
     )
         public
         onlyDuringPhase(TransitionPhases.PostExecution)
     {
->>>>>>> 88b56728
         (
             address ovmContractAddress,
             uint contractNonce,
             bytes32 codeHash
         ) = stateManager.popUpdatedContract();
 
-<<<<<<< HEAD
-        stateRoot = ethMerkleTrie.updateAccountState(
-=======
         stateRoot = EthMerkleTrie.updateAccountState(
->>>>>>> 88b56728
             ovmContractAddress,
             DataTypes.AccountState({
                 nonce: contractNonce,
@@ -431,11 +323,7 @@
     }
 
     /**
-<<<<<<< HEAD
-     * @notice Finalizes the state transition process once all state trie or
-=======
      * Finalizes the state transition process once all state trie or
->>>>>>> 88b56728
      * storage trie modifications have been reflected in the state root.
      */
     function completeTransition()
@@ -455,14 +343,6 @@
     }
 
     /**
-<<<<<<< HEAD
-     * @notice Utility; checks whether the process is complete.
-     * @return `true` if the process is complete, `false` otherwise.
-     */
-    function isComplete() public view returns (bool) {
-        return (currentTransitionPhase == TransitionPhases.Complete);
-    }
-=======
      * Utility; checks whether the process is complete.
      * @return `true` if the process is complete, `false` otherwise.
      */
@@ -486,5 +366,4 @@
     {
         return ExecutionManager(resolveContract("ExecutionManager"));
     }
->>>>>>> 88b56728
 }