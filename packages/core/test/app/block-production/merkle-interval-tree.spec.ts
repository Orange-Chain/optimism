import { should } from '../../setup'

/* External Imports */
import debug from 'debug'
const log = debug('test:info:merkle-index-tree')
import BigNum = require('bn.js')

/* Internal Imports */
import {
  AbiStateUpdate,
  AbiStateObject,
  AbiRange,
  MerkleIntervalTree,
<<<<<<< HEAD
  GenericMerkleIntervalTreeNode,
=======
  MerkleIntervalTreeNode,
>>>>>>> ccaf6b58
  MerkleStateIntervalTree,
  PlasmaBlock,
} from '../../../src/app/'

<<<<<<< HEAD
describe.only('merkle-index-tree', () => {
  describe('GenericMerkleIntervalTreeNode', () => {
    it('should concatenate index and hash after construction', async () => {
      const node = new GenericMerkleIntervalTreeNode(
=======
describe('merkle-index-tree', () => {
  describe('MerkleIntervalTreeNode', () => {
    it('should concatenate index and hash after construction', async () => {
      const node = new MerkleIntervalTreeNode(
>>>>>>> ccaf6b58
        Buffer.from([255]),
        Buffer.from([0])
      )
      log('New merkle index tree node:', node)
      const expected = Buffer.concat([Buffer.from([255]), Buffer.from([0])])
      node.data.should.deep.equal(expected)
    })
  })
  describe('MerkleIntervalTree', () => {
    describe('parent', () => {
      it('should return the correct parent', async () => {
<<<<<<< HEAD
        const left = new GenericMerkleIntervalTreeNode(
          Buffer.from([13]),
          Buffer.from([10])
        )
        const right = new GenericMerkleIntervalTreeNode(
=======
        const left = new MerkleIntervalTreeNode(
          Buffer.from([13]),
          Buffer.from([10])
        )
        const right = new MerkleIntervalTreeNode(
>>>>>>> ccaf6b58
          Buffer.from([31]),
          Buffer.from([15])
        )
        const parent = MerkleIntervalTree.parent(left, right)
        // We calculated the hash by hand.
        parent.data
          .toString('hex')
          .should.equal(
            '69b053cd194c51ff15ac9db85fc581c4457a7160c78d878e7c5b84f4c1fbb9140a'
          )
      })
      it('should throw if left & right nodes are out of order', async () => {
<<<<<<< HEAD
        const left = new GenericMerkleIntervalTreeNode(
          Buffer.from([13]),
          Buffer.from([15])
        )
        const right = new GenericMerkleIntervalTreeNode(
=======
        const left = new MerkleIntervalTreeNode(
          Buffer.from([13]),
          Buffer.from([15])
        )
        const right = new MerkleIntervalTreeNode(
>>>>>>> ccaf6b58
          Buffer.from([31]),
          Buffer.from([10])
        )
        const parentCall = () => MerkleIntervalTree.parent(left, right)
        parentCall.should.throw()
      })
    })
    it('should generate a generic tree', async () => {
      const leaves = []
      for (let i = 0; i < 4; i++) {
        leaves.push(
<<<<<<< HEAD
          new GenericMerkleIntervalTreeNode(
=======
          new MerkleIntervalTreeNode(
>>>>>>> ccaf6b58
            Buffer.from([Math.floor(Math.random() * 100)]),
            Buffer.from([i])
          )
        )
      }
      const IntervalTree = new MerkleIntervalTree(leaves)
      log(IntervalTree.levels)
      log(IntervalTree.root)
    })
    it('should generate and verify inclusion proofs for generic tree', async () => {
      const leaves = []
      for (let i = 0; i < 4; i++) {
        leaves.push(
<<<<<<< HEAD
          new GenericMerkleIntervalTreeNode(
=======
          new MerkleIntervalTreeNode(
>>>>>>> ccaf6b58
            Buffer.from([Math.floor(Math.random() * 100)]),
            Buffer.from([i])
          )
        )
      }
      const IntervalTree = new MerkleIntervalTree(leaves)
      const leafPosition = 3
      const inclusionProof = IntervalTree.getInclusionProof(leafPosition)
      MerkleIntervalTree.verify(
        leaves[leafPosition],
        leafPosition,
        inclusionProof,
        IntervalTree.root().hash
      )
    })
  })
  describe('MerkleStateIntervalTree', () => {
    it('should generate a tree without throwing', async () => {
      const stateUpdates = []
      for (let i = 0; i < 4; i++) {
        const stateObject = new AbiStateObject(
          '0xbdAd2846585129Fc98538ce21cfcED21dDDE0a63',
          '0x123456'
        )
        const range = new AbiRange(
          new BigNum(i * 100),
          new BigNum((i + 0.5) * 100)
        )
        const stateUpdate = new AbiStateUpdate(
          stateObject,
          range,
          new BigNum(1),
          '0xbdAd2846585129Fc98538ce21cfcED21dDDE0a63'
        )
        stateUpdates.push(stateUpdate)
      }
      const merkleStateIntervalTree = new MerkleStateIntervalTree(stateUpdates)
      log('root', merkleStateIntervalTree.root())
    })
  })
  describe('PlasmaBlock', () => {
    it('should generate a plasma block without throwing', async () => {
      const stateUpdates = []
      for (let i = 0; i < 4; i++) {
        const stateObject = new AbiStateObject(
          '0xbdAd2846585129Fc98538ce21cfcED21dDDE0a63',
          '0x123456'
        )
        const range = new AbiRange(
          new BigNum(i * 100),
          new BigNum((i + 0.5) * 100)
        )
        const stateUpdate = new AbiStateUpdate(
          stateObject,
          range,
          new BigNum(1),
          '0xbdAd2846585129Fc98538ce21cfcED21dDDE0a63'
        )
        stateUpdates.push(stateUpdate)
      }
      const blockContents = [
        {
          assetId: Buffer.from(
            '1dAd2846585129Fc98538ce21cfcED21dDDE0a63',
            'hex'
          ),
          stateUpdates,
        },
        {
          assetId: Buffer.from(
            'bdAd2846585129Fc98538ce21cfcED21dDDE0a63',
            'hex'
          ),
          stateUpdates,
        },
      ]
      const plasmaBlock = new PlasmaBlock(blockContents)
      log(plasmaBlock)
    })
<<<<<<< HEAD
    it('should generate and verify a StateUpdateInclusionProof', async () => {
=======
    it.only('should generate and verify a StateUpdateInclusionProof', async () => {
>>>>>>> ccaf6b58
      const stateUpdates = []
      for (let i = 0; i < 4; i++) {
        const stateObject = new AbiStateObject(
          '0xbdAd2846585129Fc98538ce21cfcED21dDDE0a63',
          '0x123456'
        )
        const range = new AbiRange(
          new BigNum(i * 100),
          new BigNum((i + 0.5) * 100)
        )
        const stateUpdate = new AbiStateUpdate(
          stateObject,
          range,
          new BigNum(1),
          '0xbdAd2846585129Fc98538ce21cfcED21dDDE0a63'
        )
        stateUpdates.push(stateUpdate)
      }
      const blockContents = [
        {
          assetId: Buffer.from(
            '1dAd2846585129Fc98538ce21cfcED21dDDE0a63',
            'hex'
          ),
          stateUpdates,
        },
        {
          assetId: Buffer.from(
            'bdAd2846585129Fc98538ce21cfcED21dDDE0a63',
            'hex'
          ),
          stateUpdates,
        },
      ]
      const plasmaBlock = new PlasmaBlock(blockContents)
      const stateProof = plasmaBlock.getStateUpdateInclusionProof(1, 1)
      PlasmaBlock.verifyStateUpdateInclusionProof(
        blockContents[1].stateUpdates[1],
        stateProof.stateTreeInclusionProof,
        1,
        stateProof.addressTreeInclusionProof,
        1,
        plasmaBlock.root().hash
      )
    })
  })
})<|MERGE_RESOLUTION|>--- conflicted
+++ resolved
@@ -11,26 +11,15 @@
   AbiStateObject,
   AbiRange,
   MerkleIntervalTree,
-<<<<<<< HEAD
   GenericMerkleIntervalTreeNode,
-=======
-  MerkleIntervalTreeNode,
->>>>>>> ccaf6b58
   MerkleStateIntervalTree,
   PlasmaBlock,
 } from '../../../src/app/'
 
-<<<<<<< HEAD
 describe.only('merkle-index-tree', () => {
   describe('GenericMerkleIntervalTreeNode', () => {
     it('should concatenate index and hash after construction', async () => {
       const node = new GenericMerkleIntervalTreeNode(
-=======
-describe('merkle-index-tree', () => {
-  describe('MerkleIntervalTreeNode', () => {
-    it('should concatenate index and hash after construction', async () => {
-      const node = new MerkleIntervalTreeNode(
->>>>>>> ccaf6b58
         Buffer.from([255]),
         Buffer.from([0])
       )
@@ -42,19 +31,11 @@
   describe('MerkleIntervalTree', () => {
     describe('parent', () => {
       it('should return the correct parent', async () => {
-<<<<<<< HEAD
         const left = new GenericMerkleIntervalTreeNode(
           Buffer.from([13]),
           Buffer.from([10])
         )
         const right = new GenericMerkleIntervalTreeNode(
-=======
-        const left = new MerkleIntervalTreeNode(
-          Buffer.from([13]),
-          Buffer.from([10])
-        )
-        const right = new MerkleIntervalTreeNode(
->>>>>>> ccaf6b58
           Buffer.from([31]),
           Buffer.from([15])
         )
@@ -67,19 +48,11 @@
           )
       })
       it('should throw if left & right nodes are out of order', async () => {
-<<<<<<< HEAD
         const left = new GenericMerkleIntervalTreeNode(
           Buffer.from([13]),
           Buffer.from([15])
         )
         const right = new GenericMerkleIntervalTreeNode(
-=======
-        const left = new MerkleIntervalTreeNode(
-          Buffer.from([13]),
-          Buffer.from([15])
-        )
-        const right = new MerkleIntervalTreeNode(
->>>>>>> ccaf6b58
           Buffer.from([31]),
           Buffer.from([10])
         )
@@ -91,11 +64,7 @@
       const leaves = []
       for (let i = 0; i < 4; i++) {
         leaves.push(
-<<<<<<< HEAD
           new GenericMerkleIntervalTreeNode(
-=======
-          new MerkleIntervalTreeNode(
->>>>>>> ccaf6b58
             Buffer.from([Math.floor(Math.random() * 100)]),
             Buffer.from([i])
           )
@@ -109,11 +78,7 @@
       const leaves = []
       for (let i = 0; i < 4; i++) {
         leaves.push(
-<<<<<<< HEAD
           new GenericMerkleIntervalTreeNode(
-=======
-          new MerkleIntervalTreeNode(
->>>>>>> ccaf6b58
             Buffer.from([Math.floor(Math.random() * 100)]),
             Buffer.from([i])
           )
@@ -193,11 +158,7 @@
       const plasmaBlock = new PlasmaBlock(blockContents)
       log(plasmaBlock)
     })
-<<<<<<< HEAD
-    it('should generate and verify a StateUpdateInclusionProof', async () => {
-=======
     it.only('should generate and verify a StateUpdateInclusionProof', async () => {
->>>>>>> ccaf6b58
       const stateUpdates = []
       for (let i = 0; i < 4; i++) {
         const stateObject = new AbiStateObject(
