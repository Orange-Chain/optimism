/* Imports: External */
import { Contract, ethers, Wallet, BigNumber, providers } from 'ethers'
import * as rlp from 'rlp'
import { MerkleTree } from 'merkletreejs'

/* Imports: Internal */
import { fromHexString, sleep } from '@eth-optimism/core-utils'
import { Logger, BaseService, Metrics } from '@eth-optimism/common-ts'

import { loadContract, loadContractFromManager } from '@metis.io/contracts'
import { StateRootBatchHeader, SentMessage, SentMessageProof } from './types'

interface MessageRelayerOptions {
  // Providers for interacting with L1 and L2.
  l1RpcProvider: providers.JsonRpcProvider
  l2RpcProvider: providers.JsonRpcProvider

  l2ChainId: number
  // Address of the AddressManager contract, used to resolve the various addresses we'll need
  // within this service.
  addressManagerAddress: string

  // Wallet instance, used to sign and send the L1 relay transactions.
  l1Wallet: Wallet

  // Max gas to relay messages with.
  relayGasLimit: number

  // Height of the L2 transaction to start searching for L2->L1 messages.
  fromL2TransactionIndex?: number

  // Interval in seconds to wait between loops.
  pollingInterval?: number

  // Number of blocks that L2 is "ahead" of transaction indices. Can happen if blocks are created
  // on L2 after the genesis but before the first state commitment is published.
  l2BlockOffset?: number

  // L1 block to start querying events from. Recommended to set to the StateCommitmentChain deploy height
  l1StartOffset?: number

  // Number of blocks within each getLogs query - max is 2000
  getLogsInterval?: number

  // A custom logger to transport logs via; default STDOUT
  logger?: Logger

  // A custom metrics tracker to manage metrics; default undefined
  metrics?: Metrics
}

const optionSettings = {
  l2ChainId:{default:420},
  relayGasLimit: { default: 4_000_000 },
  fromL2TransactionIndex: { default: 0 },
  pollingInterval: { default: 5000 },
  l2BlockOffset: { default: 1 },
  l1StartOffset: { default: 0 },
  getLogsInterval: { default: 2000 },
}

export class MessageRelayerService extends BaseService<MessageRelayerOptions> {
  constructor(options: MessageRelayerOptions) {
    super('Message_Relayer', options, optionSettings)
  }

  private state: {
    lastFinalizedTxHeight: number
    nextUnfinalizedTxHeight: number
    lastQueriedL1Block: number
    eventCache: ethers.Event[]
    Lib_AddressManager: Contract
    OVM_StateCommitmentChain: Contract
    OVM_L1CrossDomainMessenger: Contract
    OVM_L2CrossDomainMessenger: Contract
    OVM_L2ToL1MessagePasser: Contract
  }

  protected async _init(): Promise<void> {
    this.logger.info('Initializing message relayer', {
      l2ChainId:this.options.l2ChainId,
      relayGasLimit: this.options.relayGasLimit,
      fromL2TransactionIndex: this.options.fromL2TransactionIndex,
      pollingInterval: this.options.pollingInterval,
      l2BlockOffset: this.options.l2BlockOffset,
      getLogsInterval: this.options.getLogsInterval,
    })
    // Need to improve this, sorry.
    this.state = {} as any

    const address = await this.options.l1Wallet.getAddress()
    this.logger.info('Using L1 EOA', { address })

    this.state.Lib_AddressManager = loadContract(
      'Lib_AddressManager',
      this.options.addressManagerAddress,
      this.options.l1RpcProvider
    )

    this.logger.info('Connecting to OVM_StateCommitmentChain...')
    this.state.OVM_StateCommitmentChain = await loadContractFromManager({
      name: 'OVM_StateCommitmentChain',
      Lib_AddressManager: this.state.Lib_AddressManager,
      provider: this.options.l1RpcProvider,
    })
    this.logger.info('Connected to OVM_StateCommitmentChain', {
      address: this.state.OVM_StateCommitmentChain.address,
    })

    this.logger.info('Connecting to OVM_L1CrossDomainMessenger...')
    this.state.OVM_L1CrossDomainMessenger = await loadContractFromManager({
      name: 'OVM_L1CrossDomainMessenger',
      proxy: 'Proxy__OVM_L1CrossDomainMessenger',
      Lib_AddressManager: this.state.Lib_AddressManager,
      provider: this.options.l1RpcProvider,
    })
    this.logger.info('Connected to OVM_L1CrossDomainMessenger', {
      address: this.state.OVM_L1CrossDomainMessenger.address,
    })

    this.logger.info('Connecting to OVM_L2CrossDomainMessenger...')
    this.state.OVM_L2CrossDomainMessenger = await loadContractFromManager({
      name: 'OVM_L2CrossDomainMessenger',
      Lib_AddressManager: this.state.Lib_AddressManager,
      provider: this.options.l2RpcProvider,
    })
    this.logger.info('Connected to OVM_L2CrossDomainMessenger', {
      address: this.state.OVM_L2CrossDomainMessenger.address,
    })

    this.logger.info('Connecting to OVM_L2ToL1MessagePasser...')
    this.state.OVM_L2ToL1MessagePasser = loadContract(
      'OVM_L2ToL1MessagePasser',
      '0x4200000000000000000000000000000000000000',
      this.options.l2RpcProvider
    )
    this.logger.info('Connected to OVM_L2ToL1MessagePasser', {
      address: this.state.OVM_L2ToL1MessagePasser.address,
    })

    this.logger.info('Connected to all contracts.')

    this.state.lastQueriedL1Block = this.options.l1StartOffset
    this.state.eventCache = []

    this.state.lastFinalizedTxHeight = this.options.fromL2TransactionIndex || 0
    this.state.nextUnfinalizedTxHeight =
      this.options.fromL2TransactionIndex || 0
  }

  protected async _start(): Promise<void> {
    while (this.running) {
      await sleep(this.options.pollingInterval)

      try {
        // Check that the correct address is set in the address manager
        const relayer = await this.state.Lib_AddressManager.getAddress(
          'OVM_L2MessageRelayer'
        )
        // If it is address(0), then message relaying is not authenticated
        if (relayer !== ethers.constants.AddressZero) {
          const address = await this.options.l1Wallet.getAddress()
          if (relayer !== address) {
            throw new Error(
              `OVM_L2MessageRelayer (${relayer}) is not set to message-passer EOA ${address}`
            )
          }
        }

        this.logger.info('Checking for newly finalized transactions...')
        if (
          !(await this._isTransactionFinalized(
            this.state.nextUnfinalizedTxHeight
          ))
        ) {
          this.logger.info('Did not find any newly finalized transactions', {
            retryAgainInS: Math.floor(this.options.pollingInterval / 1000),
          })

          continue
        }

        this.state.lastFinalizedTxHeight = this.state.nextUnfinalizedTxHeight
        while (
          await this._isTransactionFinalized(this.state.nextUnfinalizedTxHeight)
        ) {
          const size = (
            await this._getStateBatchHeader(this.state.nextUnfinalizedTxHeight)
          ).batch.batchSize.toNumber()
          this.logger.info(
            'Found a batch of finalized transaction(s), checking for more...',
            { batchSize: size }
          )
          this.state.nextUnfinalizedTxHeight += size

          // Only deal with ~1000 transactions at a time so we can limit the amount of stuff we
          // need to keep in memory. We operate on full batches at a time so the actual amount
          // depends on the size of the batches we're processing.
          const numTransactionsToProcess =
            this.state.nextUnfinalizedTxHeight -
            this.state.lastFinalizedTxHeight

          if (numTransactionsToProcess > 1000) {
            break
          }
        }

        this.logger.info('Found finalized transactions', {
          totalNumber:
            this.state.nextUnfinalizedTxHeight -
            this.state.lastFinalizedTxHeight,
        })

        const messages = await this._getSentMessages(
          this.state.lastFinalizedTxHeight,
          this.state.nextUnfinalizedTxHeight
        )

        for (const message of messages) {
          this.logger.info('Found a message sent during transaction', {
            index: message.parentTransactionIndex,
          })
          if (await this._wasMessageRelayed(message)) {
            this.logger.info('Message has already been relayed, skipping.')
            continue
          }

          this.logger.info(
            'Message not yet relayed. Attempting to generate a proof...'
          )
          const proof = await this._getMessageProof(message)
          this.logger.info(
            'Successfully generated a proof. Attempting to relay to Layer 1...'
          )

          await this._relayMessageToL1(message, proof)
        }

        if (messages.length === 0) {
          this.logger.info('Did not find any L2->L1 messages', {
            retryAgainInS: Math.floor(this.options.pollingInterval / 1000),
          })
        } else {
          // Clear the event cache to avoid keeping every single event in memory and eventually
          // getting OOM killed. Messages are already sorted in ascending order so the last message
          // will have the highest batch index.
          const lastMessage = messages[messages.length - 1]

          // Find the batch corresponding to the last processed message.
          const lastProcessedBatch = await this._getStateBatchHeader(
            lastMessage.parentTransactionIndex
          )

          // Remove any events from the cache for batches that should've been processed by now.
          this.state.eventCache = this.state.eventCache.filter((event) => {
            return event.args._batchIndex > lastProcessedBatch.batch.batchIndex
          })
        }

        this.logger.info(
          'Finished searching through newly finalized transactions',
          {
            retryAgainInS: Math.floor(this.options.pollingInterval / 1000),
          }
        )
      } catch (err) {
        this.logger.error('Caught an unhandled error', {
          message: err.toString(),
          stack: err.stack,
          code: err.code,
        })
      }
    }
  }

  private async _getStateBatchHeader(
    height: number
  ): Promise<
    | {
        batch: StateRootBatchHeader
        stateRoots: string[]
      }
    | undefined
  > {
    const getStateBatchAppendedEventForIndex = (
      txIndex: number
    ): ethers.Event => {
      return this.state.eventCache.find((cachedEvent) => {
        const prevTotalElements = cachedEvent.args._prevTotalElements.toNumber()
        const batchSize = cachedEvent.args._batchSize.toNumber()

        // Height should be within the bounds of the batch.
        return (
          txIndex >= prevTotalElements &&
          txIndex < prevTotalElements + batchSize
        )
      })
    }

    let startingBlock = this.state.lastQueriedL1Block
    while (
      startingBlock < (await this.options.l1RpcProvider.getBlockNumber())
    ) {
      this.state.lastQueriedL1Block = startingBlock
      this.logger.info('Querying events', {
        startingBlock,
        endBlock: startingBlock + this.options.getLogsInterval,
      })

      const events: ethers.Event[] = await this.state.OVM_StateCommitmentChain.queryFilter(
        this.state.OVM_StateCommitmentChain.filters.StateBatchAppended(),
        startingBlock,
        startingBlock + this.options.getLogsInterval
      )

      this.state.eventCache = this.state.eventCache.concat(events)
      startingBlock += this.options.getLogsInterval

      // We need to stop syncing early once we find the event we're looking for to avoid putting
      // *all* events into memory at the same time. Otherwise we'll get OOM killed.
      if (getStateBatchAppendedEventForIndex(height) !== undefined) {
        break
      }
    }

    const event = getStateBatchAppendedEventForIndex(height)
    if (event === undefined) {
      return undefined
    }

    const transaction = await this.options.l1RpcProvider.getTransaction(
      event.transactionHash
    )
<<<<<<< HEAD
    const x = this.state.OVM_StateCommitmentChain.interface.decodeFunctionData(
        'appendStateBatchByChainId',
        transaction.data
    )
    const stateRoots = x['_batch']
=======

    const [
      stateRoots,
    ] = this.state.OVM_StateCommitmentChain.interface.decodeFunctionData(
      'appendStateBatch',
      transaction.data
    )

>>>>>>> e389ba10
    return {
      batch: {
        batchIndex: event.args._batchIndex,
        batchRoot: event.args._batchRoot,
        batchSize: event.args._batchSize,
        prevTotalElements: event.args._prevTotalElements,
        extraData: event.args._extraData,
      },
      stateRoots,
    }
  }

  private async _isTransactionFinalized(height: number): Promise<boolean> {
    this.logger.info('Checking if tx is finalized', { height })
    const header = await this._getStateBatchHeader(height)

    if (header === undefined) {
      this.logger.info('No state batch header found.')
      return false
    } else {
      this.logger.info('Got state batch header', { header })
    }

    return !(await this.state.OVM_StateCommitmentChain.insideFraudProofWindow(
      header.batch
    ))
  }

  /**
   * Returns all sent message events between some start height (inclusive) and an end height
   * (exclusive).
   * @param startHeight Start height to start finding messages from.
   * @param endHeight End height to finish finding messages at.
   * @returns All sent messages between start and end height, sorted by transaction index in
   * ascending order.
   */
  private async _getSentMessages(
    startHeight: number,
    endHeight: number
  ): Promise<SentMessage[]> {
    const filter = this.state.OVM_L2CrossDomainMessenger.filters.SentMessage()
    const events = await this.state.OVM_L2CrossDomainMessenger.queryFilter(
      filter,
      startHeight + this.options.l2BlockOffset,
      endHeight + this.options.l2BlockOffset - 1
    )

    const messages = events.map((event) => {
      const message = event.args.message
      const decoded = this.state.OVM_L2CrossDomainMessenger.interface.decodeFunctionData(
        'relayMessage',
        message
      )

      return {
        target: decoded._target,
        sender: decoded._sender,
        message: decoded._message,
        messageNonce: decoded._messageNonce,
        encodedMessage: message,
        encodedMessageHash: ethers.utils.keccak256(message),
        parentTransactionIndex: event.blockNumber - this.options.l2BlockOffset,
        parentTransactionHash: event.transactionHash,
      }
    })

    // Sort in ascending order based on tx index and return.
    return messages.sort((a, b) => {
      return a.parentTransactionIndex - b.parentTransactionIndex
    })
  }

  private async _wasMessageRelayed(message: SentMessage): Promise<boolean> {
    return this.state.OVM_L1CrossDomainMessenger.successfulMessages(
      message.encodedMessageHash
    )
  }

  private async _getMessageProof(
    message: SentMessage
  ): Promise<SentMessageProof> {
    const messageSlot = ethers.utils.keccak256(
      ethers.utils.keccak256(
        message.encodedMessage +
          this.state.OVM_L2CrossDomainMessenger.address.slice(2)
      ) + '00'.repeat(32)
    )

    // TODO: Complain if the proof doesn't exist.
    const proof = await this.options.l2RpcProvider.send('eth_getProof', [
      this.state.OVM_L2ToL1MessagePasser.address,
      [messageSlot],
      '0x' +
        BigNumber.from(
          message.parentTransactionIndex + this.options.l2BlockOffset
        )
          .toHexString()
          .slice(2)
          .replace(/^0+/, ''),
    ])

    // TODO: Complain if the batch doesn't exist.
    const header = await this._getStateBatchHeader(
      message.parentTransactionIndex
    )

    const elements = []
    for (
      let i = 0;
      i < Math.pow(2, Math.ceil(Math.log2(header.stateRoots.length)));
      i++
    ) {
      if (i < header.stateRoots.length) {
        elements.push(header.stateRoots[i])
      } else {
        elements.push(ethers.utils.keccak256('0x' + '00'.repeat(32)))
      }
    }

    const hash = (el: Buffer | string): Buffer => {
      return Buffer.from(ethers.utils.keccak256(el).slice(2), 'hex')
    }

    const leaves = elements.map((element) => {
      return fromHexString(element)
    })

    const tree = new MerkleTree(leaves, hash)
    const index =
      message.parentTransactionIndex - header.batch.prevTotalElements.toNumber()
    const treeProof = tree.getProof(leaves[index], index).map((element) => {
      return element.data
    })

    return {
      stateRoot: header.stateRoots[index],
      stateRootBatchHeader: header.batch,
      stateRootProof: {
        index,
        siblings: treeProof,
      },
      stateTrieWitness: rlp.encode(proof.accountProof),
      storageTrieWitness: rlp.encode(proof.storageProof[0].proof),
    }
  }

  private async _relayMessageToL1(
    message: SentMessage,
    proof: SentMessageProof
  ): Promise<void> {
<<<<<<< HEAD
    if (this.options.spreadsheetMode) {
      try {
        await this.options.spreadsheet.addRow({
          chainId: this.options.l2ChainId,
          target: message.target,
          sender: message.sender,
          message: message.message,
          messageNonce: message.messageNonce.toString(),
          encodedMessage: message.encodedMessage,
          encodedMessageHash: message.encodedMessageHash,
          parentTransactionIndex: message.parentTransactionIndex,
          parentTransactionHash: message.parentTransactionIndex,
          stateRoot: proof.stateRoot,
          batchIndex: proof.stateRootBatchHeader.batchIndex.toString(),
          batchRoot: proof.stateRootBatchHeader.batchRoot,
          batchSize: proof.stateRootBatchHeader.batchSize.toString(),
          prevTotalElements: proof.stateRootBatchHeader.prevTotalElements.toString(),
          extraData: proof.stateRootBatchHeader.extraData,
          index: proof.stateRootProof.index,
          siblings: proof.stateRootProof.siblings.join(','),
          stateTrieWitness: proof.stateTrieWitness.toString('hex'),
          storageTrieWitness: proof.storageTrieWitness.toString('hex'),
        })
        this.logger.info('Submitted relay message to spreadsheet')
      } catch (e) {
        this.logger.error('Cannot submit message to spreadsheet')
        this.logger.error(e.message)
      }
    } else {
      try {
        this.logger.info(
          'Dry-run, checking to make sure proof would succeed...'
        )

        await this.state.OVM_L1CrossDomainMessenger.connect(
          this.options.l1Wallet
        ).callStatic.relayMessageViaChainId(
          this.options.l2ChainId,
          message.target,
          message.sender,
          message.message,
          message.messageNonce,
          proof,
          {
            gasLimit: this.options.relayGasLimit,
          }
        )
=======
    try {
      this.logger.info('Dry-run, checking to make sure proof would succeed...')
>>>>>>> e389ba10

      await this.state.OVM_L1CrossDomainMessenger.connect(
        this.options.l1Wallet
<<<<<<< HEAD
      ).relayMessageViaChainId(
        this.options.l2ChainId,
=======
      ).callStatic.relayMessage(
>>>>>>> e389ba10
        message.target,
        message.sender,
        message.message,
        message.messageNonce,
        proof,
        {
          gasLimit: this.options.relayGasLimit,
        }
      )

      this.logger.info('Proof should succeed. Submitting for real this time...')
    } catch (err) {
      this.logger.error('Proof would fail, skipping', {
        message: err.toString(),
        stack: err.stack,
        code: err.code,
      })
      return
    }

    const result = await this.state.OVM_L1CrossDomainMessenger.connect(
      this.options.l1Wallet
    ).relayMessage(
      message.target,
      message.sender,
      message.message,
      message.messageNonce,
      proof,
      {
        gasLimit: this.options.relayGasLimit,
      }
    )

    this.logger.info('Relay message transaction sent', {
      transactionHash: result,
    })

    try {
      const receipt = await result.wait()

      this.logger.info('Relay message included in block', {
        transactionHash: receipt.transactionHash,
        blockNumber: receipt.blockNumber,
        gasUsed: receipt.gasUsed.toString(),
        confirmations: receipt.confirmations,
        status: receipt.status,
      })
    } catch (err) {
      this.logger.error('Real relay attempt failed, skipping.', {
        message: err.toString(),
        stack: err.stack,
        code: err.code,
      })
      return
    }
    this.logger.info('Message successfully relayed to Layer 1!')
  }
}<|MERGE_RESOLUTION|>--- conflicted
+++ resolved
@@ -167,15 +167,15 @@
           }
         }
 
-        this.logger.info('Checking for newly finalized transactions...')
+        //this.logger.info('Checking for newly finalized transactions...')
         if (
           !(await this._isTransactionFinalized(
             this.state.nextUnfinalizedTxHeight
           ))
         ) {
-          this.logger.info('Did not find any newly finalized transactions', {
-            retryAgainInS: Math.floor(this.options.pollingInterval / 1000),
-          })
+          //this.logger.info('Did not find any newly finalized transactions', {
+          //  retryAgainInS: Math.floor(this.options.pollingInterval / 1000),
+          //})
 
           continue
         }
@@ -302,10 +302,10 @@
       startingBlock < (await this.options.l1RpcProvider.getBlockNumber())
     ) {
       this.state.lastQueriedL1Block = startingBlock
-      this.logger.info('Querying events', {
-        startingBlock,
-        endBlock: startingBlock + this.options.getLogsInterval,
-      })
+      //this.logger.info('Querying events', {
+      //  startingBlock,
+      //  endBlock: startingBlock + this.options.getLogsInterval,
+      //})
 
       const events: ethers.Event[] = await this.state.OVM_StateCommitmentChain.queryFilter(
         this.state.OVM_StateCommitmentChain.filters.StateBatchAppended(),
@@ -331,22 +331,12 @@
     const transaction = await this.options.l1RpcProvider.getTransaction(
       event.transactionHash
     )
-<<<<<<< HEAD
-    const x = this.state.OVM_StateCommitmentChain.interface.decodeFunctionData(
-        'appendStateBatchByChainId',
-        transaction.data
-    )
-    const stateRoots = x['_batch']
-=======
-
-    const [
-      stateRoots,
-    ] = this.state.OVM_StateCommitmentChain.interface.decodeFunctionData(
-      'appendStateBatch',
-      transaction.data
-    )
-
->>>>>>> e389ba10
+    const stateRoots =
+      this.state.OVM_StateCommitmentChain.interface.decodeFunctionData(
+         'appendStateBatchByChainId',
+         transaction.data
+      )['_batch']
+
     return {
       batch: {
         batchIndex: event.args._batchIndex,
@@ -497,67 +487,13 @@
     message: SentMessage,
     proof: SentMessageProof
   ): Promise<void> {
-<<<<<<< HEAD
-    if (this.options.spreadsheetMode) {
-      try {
-        await this.options.spreadsheet.addRow({
-          chainId: this.options.l2ChainId,
-          target: message.target,
-          sender: message.sender,
-          message: message.message,
-          messageNonce: message.messageNonce.toString(),
-          encodedMessage: message.encodedMessage,
-          encodedMessageHash: message.encodedMessageHash,
-          parentTransactionIndex: message.parentTransactionIndex,
-          parentTransactionHash: message.parentTransactionIndex,
-          stateRoot: proof.stateRoot,
-          batchIndex: proof.stateRootBatchHeader.batchIndex.toString(),
-          batchRoot: proof.stateRootBatchHeader.batchRoot,
-          batchSize: proof.stateRootBatchHeader.batchSize.toString(),
-          prevTotalElements: proof.stateRootBatchHeader.prevTotalElements.toString(),
-          extraData: proof.stateRootBatchHeader.extraData,
-          index: proof.stateRootProof.index,
-          siblings: proof.stateRootProof.siblings.join(','),
-          stateTrieWitness: proof.stateTrieWitness.toString('hex'),
-          storageTrieWitness: proof.storageTrieWitness.toString('hex'),
-        })
-        this.logger.info('Submitted relay message to spreadsheet')
-      } catch (e) {
-        this.logger.error('Cannot submit message to spreadsheet')
-        this.logger.error(e.message)
-      }
-    } else {
-      try {
-        this.logger.info(
-          'Dry-run, checking to make sure proof would succeed...'
-        )
-
-        await this.state.OVM_L1CrossDomainMessenger.connect(
-          this.options.l1Wallet
-        ).callStatic.relayMessageViaChainId(
-          this.options.l2ChainId,
-          message.target,
-          message.sender,
-          message.message,
-          message.messageNonce,
-          proof,
-          {
-            gasLimit: this.options.relayGasLimit,
-          }
-        )
-=======
     try {
       this.logger.info('Dry-run, checking to make sure proof would succeed...')
->>>>>>> e389ba10
 
       await this.state.OVM_L1CrossDomainMessenger.connect(
         this.options.l1Wallet
-<<<<<<< HEAD
-      ).relayMessageViaChainId(
+      ).callStatic.relayMessageViaChainId(
         this.options.l2ChainId,
-=======
-      ).callStatic.relayMessage(
->>>>>>> e389ba10
         message.target,
         message.sender,
         message.message,
@@ -580,7 +516,8 @@
 
     const result = await this.state.OVM_L1CrossDomainMessenger.connect(
       this.options.l1Wallet
-    ).relayMessage(
+    ).relayMessageViaChainId(
+      this.options.l2ChainId,
       message.target,
       message.sender,
       message.message,
