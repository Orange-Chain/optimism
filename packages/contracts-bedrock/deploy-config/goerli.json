--- conflicted
+++ resolved
@@ -1,24 +1,14 @@
 {
-<<<<<<< HEAD
   "finalSystemOwner": "0x3071b919a37D3217fA19d54f8E1a08AEC4d8eB4e",
   "controller": "0x3071b919a37D3217fA19d54f8E1a08AEC4d8eB4e",
 
   "l1StartingBlockTag": "0xcadac04cba5a754737a335090120b8cfacf8101eccf2a8eca648ec4f3a5c1a68",
   "l1ChainID": 5700,
   "l2ChainID": 57000,
-=======
-  "finalSystemOwner": "DUMMY",
-  "controller": "DUMMY",
-
-  "l1StartingBlockTag": "DUMMY",
-  "l1ChainID": 5,
-  "l2ChainID": 420,
->>>>>>> cba069ef
   "l2BlockTime": 2,
   "l1BlockTime": 150,
 
 
-<<<<<<< HEAD
   "maxSequencerDrift": 1500,
   "finalizationPeriodSeconds": 1500,
   "sequencerWindowSize": 12,
@@ -46,32 +36,8 @@
   "l2GenesisBlockBaseFeePerGas": "0x3B9ACA00",
   "gasPriceOracleOverhead": 2100,
   "gasPriceOracleScalar": 1000000,
-  "l2GenesisBlockGasLimit": "0xE4E1C0"
-=======
-  "maxSequencerDrift": 1200,
-  "sequencerWindowSize": 3600,
-  "channelTimeout": 120,
-
-  "p2pSequencerAddress": "DUMMY",
-  "batchInboxAddress": "0xff00000000000000000000000000000000000420",
-  "batchSenderAddress": "DUMMY",
-  "l2OutputOracleSubmissionInterval": 20,
-  "l2OutputOracleStartingTimestamp": -1,
-  "l2OutputOracleProposer": "DUMMY",
-  "l2OutputOracleChallenger": "DUMMY",
-  "finalizationPeriodSeconds": 2,
-
-  "systemConfigOwner": "DUMMY",
-
   "l2GenesisBlockGasLimit": "0x17D7840",
   "l2GenesisBlockCoinbase": "0x4200000000000000000000000000000000000011",
-  "l2GenesisBlockBaseFeePerGas": "0x3b9aca00",
-
-  "l2CrossDomainMessengerOwner": "DUMMY",
-
-  "gasPriceOracleOverhead": 2100,
-  "gasPriceOracleScalar": 1000000,
   "eip1559Denominator": 50,
   "eip1559Elasticity": 10
->>>>>>> cba069ef
 }