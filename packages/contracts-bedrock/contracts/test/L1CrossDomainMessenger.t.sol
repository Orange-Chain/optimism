--- conflicted
+++ resolved
@@ -30,11 +30,7 @@
     }
 
     // pause: should pause the contract when called by the current owner
-<<<<<<< HEAD
-    function test_L1MessengerPause() external {
-=======
     function test_pause_succeeds() external {
->>>>>>> 8d8219f5
         vm.prank(alice);
         L1Messenger.pause();
         assert(L1Messenger.paused());
@@ -48,11 +44,7 @@
     }
 
     // unpause: should unpause the contract when called by the current owner
-<<<<<<< HEAD
-    function test_L1MessengerUnpause() external {
-=======
     function test_unpause_succeeds() external {
->>>>>>> 8d8219f5
         vm.prank(alice);
         L1Messenger.pause();
         assert(L1Messenger.paused());
