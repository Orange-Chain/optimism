// SPDX-License-Identifier: MIT
pragma solidity 0.8.15;

// Testing utilities
import { Test } from "forge-std/Test.sol";
import { AttestationStation } from "../periphery/op-nft/AttestationStation.sol";
import { OptimistInviter } from "../periphery/op-nft/OptimistInviter.sol";
import { Optimist } from "../periphery/op-nft/Optimist.sol";
import { Strings } from "@openzeppelin/contracts/utils/Strings.sol";
import { TestERC1271Wallet } from "./Helpers.sol";
import { OptimistInviterHelper } from "./Helpers.sol";
import { OptimistConstants } from "../periphery/op-nft/libraries/OptimistConstants.sol";

contract OptimistInviter_Initializer is Test {
    event InviteClaimed(address indexed issuer, address indexed claimer);
    event Initialized(uint8 version);
    event Transfer(address indexed from, address indexed to, uint256 indexed tokenId);
    event AttestationCreated(
        address indexed creator,
        address indexed about,
        bytes32 indexed key,
        bytes val
    );

    bytes32 EIP712_DOMAIN_TYPEHASH;

    address internal alice_inviteGranter;
    address internal sally;
    address internal ted;
    address internal eve;

    address internal bob;
    uint256 internal bobPrivateKey;
    address internal carol;
    uint256 internal carolPrivateKey;

    TestERC1271Wallet carolERC1271Wallet;

    AttestationStation attestationStation;
    OptimistInviter optimistInviter;

    OptimistInviterHelper optimistInviterHelper;

    function setUp() public {
        alice_inviteGranter = makeAddr("alice_inviteGranter");
        sally = makeAddr("sally");
        ted = makeAddr("ted");
        eve = makeAddr("eve");

        bobPrivateKey = 0xB0B0B0B0;
        bob = vm.addr(bobPrivateKey);

        carolPrivateKey = 0xC0C0C0C0;
        carol = vm.addr(carolPrivateKey);

        carolERC1271Wallet = new TestERC1271Wallet(carol);

        // Give alice and bob and sally some ETH
        vm.deal(alice_inviteGranter, 1 ether);
        vm.deal(bob, 1 ether);
        vm.deal(sally, 1 ether);
        vm.deal(ted, 1 ether);
        vm.deal(eve, 1 ether);

        EIP712_DOMAIN_TYPEHASH = keccak256(
            "EIP712Domain(string name,string version,uint256 chainId,address verifyingContract)"
        );

        _initializeContracts();
    }

    /// @notice Instantiates an AttestationStation, and an OptimistInviter.
    function _initializeContracts() internal {
        attestationStation = new AttestationStation();

        optimistInviter = new OptimistInviter(alice_inviteGranter, attestationStation);

        vm.expectEmit(true, true, true, true, address(optimistInviter));
        emit Initialized(1);
        optimistInviter.initialize("OptimistInviter");

        optimistInviterHelper = new OptimistInviterHelper(optimistInviter, "OptimistInviter");
    }

    function _passMinCommitmentPeriod() internal {
        vm.warp(optimistInviter.MIN_COMMITMENT_PERIOD() + block.timestamp);
    }

    /// @notice Returns a user's current invite count, as stored in the AttestationStation.
    function _getInviteCount(address _issuer) internal view returns (uint256) {
        return optimistInviter.inviteCounts(_issuer);
    }

    /// @notice Returns true if claimer has the proper attestation from OptimistInviter to mint.
    function _hasMintAttestation(address _claimer) internal view returns (bool) {
        bytes memory attestation = attestationStation.attestations(
            address(optimistInviter),
            _claimer,
            OptimistConstants.OPTIMIST_CAN_MINT_FROM_INVITE_ATTESTATION_KEY
        );
        return attestation.length > 0;
    }

<<<<<<< HEAD
    /**
     * @notice Get signature as a bytes blob, since SignatureChecker takes arbitrary signature blobs
     *
     */
=======
    /// @notice Get signature as a bytes blob, since SignatureChecker takes arbitrary signature blobs.
>>>>>>> 9b90e68c
    function _getSignature(uint256 _signingPrivateKey, bytes32 _digest)
        internal
        pure
        returns (bytes memory)
    {
        (uint8 v, bytes32 r, bytes32 s) = vm.sign(_signingPrivateKey, _digest);

        bytes memory signature = abi.encodePacked(r, s, v);
        return signature;
    }

    /// @notice Signs a claimable invite with the given private key and returns the signature using
    ///         correct EIP712 domain separator.
    function _issueInviteAs(uint256 _privateKey)
        internal
        returns (OptimistInviter.ClaimableInvite memory, bytes memory)
    {
        return
            _issueInviteWithEIP712Domain(
                _privateKey,
                bytes("OptimistInviter"),
                bytes(optimistInviter.EIP712_VERSION()),
                block.chainid,
                address(optimistInviter)
            );
    }

    /// @notice Signs a claimable invite with the given private key and returns the signature using
    ///         the given EIP712 domain separator. This assumes that the issuer's address is the
    ///         corresponding public key to _issuerPrivateKey.
    function _issueInviteWithEIP712Domain(
        uint256 _issuerPrivateKey,
        bytes memory _eip712Name,
        bytes memory _eip712Version,
        uint256 _eip712Chainid,
        address _eip712VerifyingContract
    ) internal returns (OptimistInviter.ClaimableInvite memory, bytes memory) {
        address issuer = vm.addr(_issuerPrivateKey);
        OptimistInviter.ClaimableInvite memory claimableInvite = optimistInviterHelper
            .getClaimableInviteWithNewNonce(issuer);
        return (
            claimableInvite,
            _getSignature(
                _issuerPrivateKey,
                optimistInviterHelper.getDigestWithEIP712Domain(
                    claimableInvite,
                    _eip712Name,
                    _eip712Version,
                    _eip712Chainid,
                    _eip712VerifyingContract
                )
            )
        );
    }

    /// @notice Commits a signature and claimer address to the OptimistInviter contract.
    function _commitInviteAs(address _as, bytes memory _signature) internal {
        vm.prank(_as);
        bytes32 hashedSignature = keccak256(abi.encode(_as, _signature));
        optimistInviter.commitInvite(hashedSignature);

        // Check that the commitment was stored correctly
        assertEq(optimistInviter.commitmentTimestamps(hashedSignature), block.timestamp);
    }

    /// @notice Signs a claimable invite with the given private key. The claimer commits then claims
    ///         the invite. Checks that all expected events are emitted and that state is updated
    ///         correctly. Returns the signature and invite for use in tests.
    function _issueThenClaimShouldSucceed(uint256 _issuerPrivateKey, address _claimer)
        internal
        returns (OptimistInviter.ClaimableInvite memory, bytes memory)
    {
        address issuer = vm.addr(_issuerPrivateKey);
        uint256 prevInviteCount = _getInviteCount(issuer);
        (
            OptimistInviter.ClaimableInvite memory claimableInvite,
            bytes memory signature
        ) = _issueInviteAs(_issuerPrivateKey);

        _commitInviteAs(_claimer, signature);

        // The hash(claimer ++ signature) should be committed
        assertEq(
            optimistInviter.commitmentTimestamps(keccak256(abi.encode(_claimer, signature))),
            block.timestamp
        );

        _passMinCommitmentPeriod();

        // OptimistInviter should issue a new attestation allowing claimer to mint
        vm.expectEmit(true, true, true, true, address(attestationStation));
        emit AttestationCreated(
            address(optimistInviter),
            _claimer,
            OptimistConstants.OPTIMIST_CAN_MINT_FROM_INVITE_ATTESTATION_KEY,
            abi.encode(issuer)
        );

        // Should emit an event indicating that the invite was claimed
        vm.expectEmit(true, false, false, false, address(optimistInviter));
        emit InviteClaimed(issuer, _claimer);

        vm.prank(_claimer);
        optimistInviter.claimInvite(_claimer, claimableInvite, signature);

        // The nonce that issuer used should be marked as used
        assertTrue(optimistInviter.usedNonces(issuer, claimableInvite.nonce));

        // Issuer should have one less invite
        assertEq(prevInviteCount - 1, _getInviteCount(issuer));

        // Claimer should have the mint attestation from the OptimistInviter contract
        assertTrue(_hasMintAttestation(_claimer));

        return (claimableInvite, signature);
    }

    /// @notice Issues 3 invites to the given address. Checks that all expected events are emitted
    ///         and that state is updated correctly.
    function _grantInvitesTo(address _to) internal {
        address[] memory addresses = new address[](1);
        addresses[0] = _to;

        vm.expectEmit(true, true, true, true, address(attestationStation));
        emit AttestationCreated(
            address(optimistInviter),
            _to,
            optimistInviter.CAN_INVITE_ATTESTATION_KEY(),
            bytes("true")
        );

        vm.prank(alice_inviteGranter);
        optimistInviter.setInviteCounts(addresses, 3);

        assertEq(_getInviteCount(_to), 3);
    }
}

contract OptimistInviterTest is OptimistInviter_Initializer {
    function test_initialize_succeeds() external {
        // expect attestationStation to be set
        assertEq(address(optimistInviter.ATTESTATION_STATION()), address(attestationStation));
        assertEq(optimistInviter.INVITE_GRANTER(), alice_inviteGranter);
    }

    /// @notice Alice the admin should be able to give Bob, Sally, and Carol 3 invites, and the
    ///         OptimistInviter contract should increment invite counts on inviteCounts and issue
    ///         'optimist.can-invite' attestations.
    function test_grantInvites_adminAddingInvites_succeeds() external {
        address[] memory addresses = new address[](3);
        addresses[0] = bob;
        addresses[1] = sally;
        addresses[2] = address(carolERC1271Wallet);

        vm.expectEmit(true, true, true, true, address(attestationStation));
        emit AttestationCreated(
            address(optimistInviter),
            bob,
            optimistInviter.CAN_INVITE_ATTESTATION_KEY(),
            bytes("true")
        );

        vm.expectEmit(true, true, true, true, address(attestationStation));
        emit AttestationCreated(
            address(optimistInviter),
            sally,
            optimistInviter.CAN_INVITE_ATTESTATION_KEY(),
            bytes("true")
        );

        vm.expectEmit(true, true, true, true, address(attestationStation));
        emit AttestationCreated(
            address(optimistInviter),
            address(carolERC1271Wallet),
            optimistInviter.CAN_INVITE_ATTESTATION_KEY(),
            bytes("true")
        );

        vm.prank(alice_inviteGranter);
        optimistInviter.setInviteCounts(addresses, 3);

        assertEq(_getInviteCount(bob), 3);
        assertEq(_getInviteCount(sally), 3);
        assertEq(_getInviteCount(address(carolERC1271Wallet)), 3);
    }

    /// @notice Bob, who is not the invite granter, should not be able to issue invites.
    function test_grantInvites_nonAdminAddingInvites_reverts() external {
        address[] memory addresses = new address[](2);
        addresses[0] = bob;
        addresses[1] = sally;

        vm.expectRevert("OptimistInviter: only invite granter can grant invites");
        vm.prank(bob);
        optimistInviter.setInviteCounts(addresses, 3);
    }

    /// @notice Sally should be able to commit an invite given by by Bob.
    function test_commitInvite_committingForYourself_succeeds() external {
        _grantInvitesTo(bob);
        (, bytes memory signature) = _issueInviteAs(bobPrivateKey);

        vm.prank(sally);
        bytes32 hashedSignature = keccak256(abi.encode(sally, signature));
        optimistInviter.commitInvite(hashedSignature);

        assertEq(optimistInviter.commitmentTimestamps(hashedSignature), block.timestamp);
    }

    /// @notice Sally should be able to Bob's for a different claimer, Eve.
    function test_commitInvite_committingForSomeoneElse_succeeds() external {
        _grantInvitesTo(bob);
        (, bytes memory signature) = _issueInviteAs(bobPrivateKey);

        vm.prank(sally);
        bytes32 hashedSignature = keccak256(abi.encode(eve, signature));
        optimistInviter.commitInvite(hashedSignature);

        assertEq(optimistInviter.commitmentTimestamps(hashedSignature), block.timestamp);
    }

    /// @notice Attempting to commit the same hash twice should revert. This prevents griefing.
    function test_commitInvite_committingSameHashTwice_reverts() external {
        _grantInvitesTo(bob);
        (, bytes memory signature) = _issueInviteAs(bobPrivateKey);

        vm.prank(sally);
        bytes32 hashedSignature = keccak256(abi.encode(eve, signature));
        optimistInviter.commitInvite(hashedSignature);

        assertEq(optimistInviter.commitmentTimestamps(hashedSignature), block.timestamp);

        vm.expectRevert("OptimistInviter: commitment already made");
        optimistInviter.commitInvite(hashedSignature);
    }

    /// @notice Bob issues signature, and Sally claims the invite. Bob's invite count should be
    ///         decremented, and Sally should be able to mint.
    function test_claimInvite_succeeds() external {
        _grantInvitesTo(bob);
        _issueThenClaimShouldSucceed(bobPrivateKey, sally);
    }

    /// @notice Bob issues signature, and Ted commits the invite for Sally. Eve claims for Sally.
    function test_claimInvite_claimForSomeoneElse_succeeds() external {
        _grantInvitesTo(bob);
        (
            OptimistInviter.ClaimableInvite memory claimableInvite,
            bytes memory signature
        ) = _issueInviteAs(bobPrivateKey);

        vm.prank(ted);
        optimistInviter.commitInvite(keccak256(abi.encode(sally, signature)));
        _passMinCommitmentPeriod();

        vm.expectEmit(true, true, true, true, address(attestationStation));
        emit AttestationCreated(
            address(optimistInviter),
            sally,
            OptimistConstants.OPTIMIST_CAN_MINT_FROM_INVITE_ATTESTATION_KEY,
            abi.encode(bob)
        );

        // Should emit an event indicating that the invite was claimed
        vm.expectEmit(true, true, true, true, address(optimistInviter));
        emit InviteClaimed(bob, sally);

        vm.prank(eve);
        optimistInviter.claimInvite(sally, claimableInvite, signature);

        assertEq(_getInviteCount(bob), 2);
        assertTrue(_hasMintAttestation(sally));
        assertFalse(_hasMintAttestation(eve));
    }

    function test_claimInvite_claimBeforeMinCommitmentPeriod_reverts() external {
        _grantInvitesTo(bob);
        (
            OptimistInviter.ClaimableInvite memory claimableInvite,
            bytes memory signature
        ) = _issueInviteAs(bobPrivateKey);

        _commitInviteAs(sally, signature);

        // Some time passes, but not enough to meet the minimum commitment period
        vm.warp(block.timestamp + 10);

        vm.expectRevert("OptimistInviter: minimum commitment period has not elapsed yet");
        vm.prank(sally);
        optimistInviter.claimInvite(sally, claimableInvite, signature);
    }

    /// @notice Signature issued for previous versions of the contract should fail.
    function test_claimInvite_usingSignatureIssuedForDifferentVersion_reverts() external {
        _grantInvitesTo(bob);
        (
            OptimistInviter.ClaimableInvite memory claimableInvite,
            bytes memory signature
        ) = _issueInviteWithEIP712Domain(
                bobPrivateKey,
                "OptimismInviter",
                "0.9.1",
                block.chainid,
                address(optimistInviter)
            );

        _commitInviteAs(sally, signature);
        _passMinCommitmentPeriod();

        vm.expectRevert("OptimistInviter: invalid signature");
        vm.prank(sally);
        optimistInviter.claimInvite(sally, claimableInvite, signature);
    }

    /// @notice Replay attack for signature issued for contract on different chain (ie. mainnet)
    ///         should fail.
    function test_claimInvite_usingSignatureIssuedForDifferentChain_reverts() external {
        _grantInvitesTo(bob);
        (
            OptimistInviter.ClaimableInvite memory claimableInvite,
            bytes memory signature
        ) = _issueInviteWithEIP712Domain(
                bobPrivateKey,
                "OptimismInviter",
                bytes(optimistInviter.EIP712_VERSION()),
                1,
                address(optimistInviter)
            );

        _commitInviteAs(sally, signature);
        _passMinCommitmentPeriod();

        vm.expectRevert("OptimistInviter: invalid signature");
        vm.prank(sally);
        optimistInviter.claimInvite(sally, claimableInvite, signature);
    }

    /// @notice Replay attack for signature issued for instantiation of the OptimistInviter contract
    ///         on a different address should fail.
    function test_claimInvite_usingSignatureIssuedForDifferentContract_reverts() external {
        _grantInvitesTo(bob);
        (
            OptimistInviter.ClaimableInvite memory claimableInvite,
            bytes memory signature
        ) = _issueInviteWithEIP712Domain(
                bobPrivateKey,
                "OptimismInviter",
                bytes(optimistInviter.EIP712_VERSION()),
                block.chainid,
                address(0xBEEF)
            );

        _commitInviteAs(sally, signature);
        _passMinCommitmentPeriod();

        vm.expectRevert("OptimistInviter: invalid signature");
        vm.prank(sally);
        optimistInviter.claimInvite(sally, claimableInvite, signature);
    }

    /// @notice Attempting to claim again using the same signature again should fail.
    function test_claimInvite_replayingUsedNonce_reverts() external {
        _grantInvitesTo(bob);

        (
            OptimistInviter.ClaimableInvite memory claimableInvite,
            bytes memory signature
        ) = _issueThenClaimShouldSucceed(bobPrivateKey, sally);

        // Sally tries to claim the invite using the same signature
        vm.expectRevert("OptimistInviter: nonce has already been used");
        vm.prank(sally);
        optimistInviter.claimInvite(sally, claimableInvite, signature);

        // Carol tries to claim the invite using the same signature
        _commitInviteAs(carol, signature);
        _passMinCommitmentPeriod();

        vm.expectRevert("OptimistInviter: nonce has already been used");
        vm.prank(carol);
        optimistInviter.claimInvite(carol, claimableInvite, signature);
    }

    /// @notice Issuing signatures through a contract that implements ERC1271 should succeed (ie.
    ///         Gnosis Safe or other smart contract wallets). Carol is using a ERC1271 contract
    ///         wallet that is simply backed by her private key.
    function test_claimInvite_usingERC1271Wallet_succeeds() external {
        _grantInvitesTo(address(carolERC1271Wallet));

        OptimistInviter.ClaimableInvite memory claimableInvite = optimistInviterHelper
            .getClaimableInviteWithNewNonce(address(carolERC1271Wallet));

        bytes memory signature = _getSignature(
            carolPrivateKey,
            optimistInviterHelper.getDigest(claimableInvite)
        );

        // Sally tries to claim the invite
        _commitInviteAs(sally, signature);
        _passMinCommitmentPeriod();

        vm.expectEmit(true, true, true, true, address(attestationStation));
        emit AttestationCreated(
            address(optimistInviter),
            sally,
            OptimistConstants.OPTIMIST_CAN_MINT_FROM_INVITE_ATTESTATION_KEY,
            abi.encode(address(carolERC1271Wallet))
        );

        vm.prank(sally);
        optimistInviter.claimInvite(sally, claimableInvite, signature);
        assertEq(_getInviteCount(address(carolERC1271Wallet)), 2);
    }

    /// @notice Claimer must commit the signature before claiming the invite. Sally attempts to
    ///         claim the Bob's invite without committing the signature first.
    function test_claimInvite_withoutCommittingHash_reverts() external {
        _grantInvitesTo(bob);
        (
            OptimistInviter.ClaimableInvite memory claimableInvite,
            bytes memory signature
        ) = _issueInviteAs(bobPrivateKey);

        vm.expectRevert("OptimistInviter: claimer and signature have not been committed yet");
        vm.prank(sally);
        optimistInviter.claimInvite(sally, claimableInvite, signature);
    }

    /// @notice Using a signature that doesn't correspond to the claimable invite should fail.
    function test_claimInvite_withIncorrectSignature_reverts() external {
        _grantInvitesTo(carol);
        _grantInvitesTo(bob);
        (
            OptimistInviter.ClaimableInvite memory bobClaimableInvite,
            bytes memory bobSignature
        ) = _issueInviteAs(bobPrivateKey);
        (, bytes memory carolSignature) = _issueInviteAs(carolPrivateKey);

        _commitInviteAs(sally, bobSignature);
        _commitInviteAs(sally, carolSignature);

        _passMinCommitmentPeriod();

        vm.expectRevert("OptimistInviter: invalid signature");
        vm.prank(sally);
        optimistInviter.claimInvite(sally, bobClaimableInvite, carolSignature);
    }

    /// @notice Attempting to use a signature from a issuer who never was granted invites should
    ///         fail.
    function test_claimInvite_whenIssuerNeverReceivedInvites_reverts() external {
        // Bob was never granted any invites, but issues an invite for Eve
        (
            OptimistInviter.ClaimableInvite memory claimableInvite,
            bytes memory signature
        ) = _issueInviteAs(bobPrivateKey);

        _commitInviteAs(sally, signature);
        _passMinCommitmentPeriod();

        vm.expectRevert("OptimistInviter: issuer has no invites");
        vm.prank(sally);
        optimistInviter.claimInvite(sally, claimableInvite, signature);
    }

    /// @notice Attempting to use a signature from a issuer who has no more invites should fail.
    ///         Bob has 3 invites, but issues 4 invites for Sally, Carol, Ted, and Eve. Only the
    ///         first 3 invites should be claimable. The last claimer, Eve, should not be able to
    ///         claim the invite.
    function test_claimInvite_whenIssuerHasNoInvitesLeft_reverts() external {
        _grantInvitesTo(bob);

        _issueThenClaimShouldSucceed(bobPrivateKey, sally);
        _issueThenClaimShouldSucceed(bobPrivateKey, carol);
        _issueThenClaimShouldSucceed(bobPrivateKey, ted);

        assertEq(_getInviteCount(bob), 0);

        (
            OptimistInviter.ClaimableInvite memory claimableInvite4,
            bytes memory signature4
        ) = _issueInviteAs(bobPrivateKey);

        _commitInviteAs(eve, signature4);
        _passMinCommitmentPeriod();

        vm.expectRevert("OptimistInviter: issuer has no invites");
        vm.prank(eve);
        optimistInviter.claimInvite(eve, claimableInvite4, signature4);

        assertEq(_getInviteCount(bob), 0);
    }
}<|MERGE_RESOLUTION|>--- conflicted
+++ resolved
@@ -101,14 +101,7 @@
         return attestation.length > 0;
     }
 
-<<<<<<< HEAD
-    /**
-     * @notice Get signature as a bytes blob, since SignatureChecker takes arbitrary signature blobs
-     *
-     */
-=======
     /// @notice Get signature as a bytes blob, since SignatureChecker takes arbitrary signature blobs.
->>>>>>> 9b90e68c
     function _getSignature(uint256 _signingPrivateKey, bytes32 _digest)
         internal
         pure
