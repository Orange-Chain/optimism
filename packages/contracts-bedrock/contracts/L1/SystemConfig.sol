--- conflicted
+++ resolved
@@ -78,11 +78,7 @@
      * @notice The `signerSet` is a set of addresses that are allowed to issue positive attestations
      *         for alternative output proposals in the `AttestationDisputeGame`.
      */
-<<<<<<< HEAD
-    mapping(address => bool) public signerSet;
-=======
     address[] internal _signerSet;
->>>>>>> b908944b
 
     /**
      * @notice The `signatureThreshold` is the number of positive attestations that must be issued
@@ -334,10 +330,6 @@
      *        signer should be removed.
      */
     function authenticateSigner(address _signer, bool _authenticated) external onlyOwner {
-<<<<<<< HEAD
-        signerSet[_signer] = _authenticated;
-        emit ConfigUpdate(VERSION, UpdateType.SIGNER_SET, abi.encode(_signer, _authenticated));
-=======
         uint256 len = _signerSet.length;
         for (uint256 i = 0; i < len; i++) {
             if (_signerSet[i] == _signer) {
@@ -357,7 +349,6 @@
             _signerSet.push(_signer);
             emit ConfigUpdate(VERSION, UpdateType.SIGNER_SET, abi.encode(_signer, true));
         }
->>>>>>> b908944b
     }
 
     /**
