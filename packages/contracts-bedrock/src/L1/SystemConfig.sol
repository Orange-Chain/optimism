--- conflicted
+++ resolved
@@ -17,12 +17,7 @@
     /// @custom:value GAS_CONFIG           Represents an update to txn fee config on L2.
     /// @custom:value GAS_LIMIT            Represents an update to gas limit on L2.
     /// @custom:value UNSAFE_BLOCK_SIGNER  Represents an update to the signer key for unsafe
-<<<<<<< HEAD
-    /// @custom:value GAS_CONFIG_ECOTONE   Represents an update to txn fee config on L2 after Ecotone upgrade.
     ///                                    block distribution.
-=======
-    ///                                    block distrubution.
->>>>>>> 034a993e
     enum UpdateType {
         BATCHER,
         GAS_CONFIG,
