/* Imports: Internal */
import { DeployFunction } from 'hardhat-deploy/dist/types'
import { BigNumber } from 'ethers'
import 'hardhat-deploy'
import '@nomiclabs/hardhat-ethers'
import '@eth-optimism/hardhat-deploy-config'

const upgradeABIs = {
  L2OutputOracleProxy: async (deployConfig) => [
<<<<<<< HEAD
    'initialize(bytes32,address,address)',
=======
    'initialize(bytes32,uint256,address)',
>>>>>>> 7f65cee7
    [
      deployConfig.l2OutputOracleGenesisL2Output,
      deployConfig.l2OutputOracleProposer,
      deployConfig.l2OutputOracleOwner,
    ],
  ],
  OptimismPortalProxy: async () => ['initialize', []],
  L1CrossDomainMessengerProxy: async () => ['initialize', []],
}

const deployFn: DeployFunction = async (hre) => {
  const { deploy, get } = hre.deployments
  const { deployer } = await hre.getNamedAccounts()
  const { deployConfig } = hre
  const l1 = hre.ethers.provider

  let deployL2StartingTimestamp = deployConfig.l2OutputOracleStartingTimestamp
  if (deployL2StartingTimestamp < 0) {
    const l1StartingBlock = await l1.getBlock(deployConfig.l1StartingBlockTag)
    if (l1StartingBlock === null) {
      throw new Error(
        `Cannot fetch block tag ${deployConfig.l1StartingBlockTag}`
      )
    }
    deployL2StartingTimestamp = l1StartingBlock.timestamp
  }

  const oracleProxy = await get('L2OutputOracleProxy')
  const portalProxy = await get('OptimismPortalProxy')
  const messengerProxy = await get('L1CrossDomainMessengerProxy')
  const bridgeProxy = await get('L1StandardBridgeProxy')

  let nonce = await l1.getTransactionCount(deployer)
  const implTxs = [
    deploy('L2OutputOracle', {
      from: deployer,
      args: [
        deployConfig.l2OutputOracleSubmissionInterval,
        deployConfig.l2OutputOracleGenesisL2Output,
        deployConfig.l2OutputOracleHistoricalTotalBlocks,
        deployConfig.l2OutputOracleStartingBlockNumber,
        deployL2StartingTimestamp,
        deployConfig.l2BlockTime,
        deployConfig.l2OutputOracleProposer,
        deployConfig.l2OutputOracleOwner,
      ],
      log: true,
      waitConfirmations: deployConfig.deploymentWaitConfirmations,
      nonce,
    }),
    deploy('OptimismPortal', {
      from: deployer,
      args: [oracleProxy.address, 2],
      log: true,
      waitConfirmations: deployConfig.deploymentWaitConfirmations,
      nonce: ++nonce,
    }),
    deploy('L1CrossDomainMessenger', {
      from: deployer,
      args: [portalProxy.address],
      log: true,
      waitConfirmations: deployConfig.deploymentWaitConfirmations,
      nonce: ++nonce,
    }),
    deploy('L1StandardBridge', {
      from: deployer,
      args: [messengerProxy.address],
      log: true,
      waitConfirmations: deployConfig.deploymentWaitConfirmations,
      nonce: ++nonce,
    }),
    deploy('OptimismMintableERC20Factory', {
      from: deployer,
      args: [bridgeProxy.address],
      log: true,
      waitConfirmations: deployConfig.deploymentWaitConfirmations,
      nonce: ++nonce,
    }),
    deploy('AddressManager', {
      from: deployer,
      args: [],
      log: true,
      waitConfirmations: deployConfig.deploymentWaitConfirmations,
      nonce: ++nonce,
    }),
    deploy('ProxyAdmin', {
      from: deployer,
      args: [deployer],
      log: true,
      waitConfirmations: deployConfig.deploymentWaitConfirmations,
      nonce: ++nonce,
    }),
  ]
  await Promise.all(implTxs)

  let tx
  // Reset the nonce for the next set of transactions
  for (const [proxy, upgrader] of Object.entries(upgradeABIs)) {
    const upgraderOut = await upgrader(deployConfig)
    const implName = proxy.replace('Proxy', '')
    const implDeployment = await get(implName)
    const implContract = await hre.ethers.getContractAt(
      implName,
      implDeployment.address
    )
    const proxyDeployment = await get(proxy)
    const proxyContract = await hre.ethers.getContractAt(
      'Proxy',
      proxyDeployment.address
    )
    console.log(`Upgrading contract impl ${implName}.`)
    tx = await proxyContract.upgradeToAndCall(
      implContract.address,
      implContract.interface.encodeFunctionData(
        upgraderOut[0] as string,
        upgraderOut[1] as any[]
      )
    )
    console.log(`Awaiting TX hash ${tx.hash}.`)
    await tx.wait()
    console.log('Done.')
  }

  const bridge = await get('L1StandardBridge')
  const bridgeProxyContract = await hre.ethers.getContractAt(
    'Proxy',
    bridgeProxy.address
  )
  console.log(`Upgrading L1StandardBridge at ${bridge.address}.`)
  tx = await bridgeProxyContract.upgradeTo(bridge.address)
  console.log(`Awaiting TX hash ${tx.hash}.`)
  await tx.wait()
  console.log('Done')

  const factory = await get('OptimismMintableERC20Factory')
  const factoryProxy = await get('OptimismMintableERC20FactoryProxy')
  const factoryProxyContract = await hre.ethers.getContractAt(
    'Proxy',
    factoryProxy.address
  )
  console.log(`Upgrading OptimismMintableERC20Factory at ${factory.address}.`)
  tx = await factoryProxyContract.upgradeTo(factory.address)
  console.log(`Awaiting TX hash ${tx.hash}.`)
  await tx.wait()
  console.log('Done')

  await validateOracle(hre, deployConfig, deployL2StartingTimestamp)
  await validatePortal(hre)
  await validateMessenger(hre)
  await validateBridge(hre)
  await validateTokenFactory(hre)
}

const validateOracle = async (hre, deployConfig, deployL2StartingTimestamp) => {
  const proxy = await hre.deployments.get('L2OutputOracleProxy')
  const L2OutputOracle = await hre.ethers.getContractAt(
    'L2OutputOracle',
    proxy.address
  )

  const submissionInterval = await L2OutputOracle.SUBMISSION_INTERVAL()
  if (
    !submissionInterval.eq(
      BigNumber.from(deployConfig.l2OutputOracleSubmissionInterval)
    )
  ) {
    throw new Error('submission internal misconfigured')
  }

  const historicalBlocks = await L2OutputOracle.HISTORICAL_TOTAL_BLOCKS()
  if (
    !historicalBlocks.eq(
      BigNumber.from(deployConfig.l2OutputOracleHistoricalTotalBlocks)
    )
  ) {
    throw new Error('historical total blocks misconfigured')
  }

  const startingBlockNumber = await L2OutputOracle.STARTING_BLOCK_NUMBER()
  if (
    !startingBlockNumber.eq(
      BigNumber.from(deployConfig.l2OutputOracleStartingBlockNumber)
    )
  ) {
    throw new Error('starting block number misconfigured')
  }

  const startingTimestamp = await L2OutputOracle.STARTING_TIMESTAMP()
  if (!startingTimestamp.eq(BigNumber.from(deployL2StartingTimestamp))) {
    throw new Error('starting timestamp misconfigured')
  }
  const l2BlockTime = await L2OutputOracle.L2_BLOCK_TIME()
  if (!l2BlockTime.eq(BigNumber.from(deployConfig.l2BlockTime))) {
    throw new Error('L2 block time misconfigured')
  }
}

const validatePortal = async (hre) => {
  const oracle = await hre.deployments.get('L2OutputOracleProxy')
  const proxy = await hre.deployments.get('OptimismPortalProxy')

  const OptimismPortal = await hre.ethers.getContractAt(
    'OptimismPortal',
    proxy.address
  )
  const l2Oracle = await OptimismPortal.L2_ORACLE()
  if (l2Oracle !== oracle.address) {
    throw new Error('L2 Oracle mismatch')
  }
}

const validateMessenger = async (hre) => {
  const portal = await hre.deployments.get('OptimismPortalProxy')
  const proxy = await hre.deployments.get('L1CrossDomainMessengerProxy')
  const L1CrossDomainMessenger = await hre.ethers.getContractAt(
    'L1CrossDomainMessenger',
    proxy.address
  )
  const portalAddress = await L1CrossDomainMessenger.portal()
  if (portalAddress !== portal.address) {
    throw new Error('portal misconfigured')
  }
}

const validateBridge = async (hre) => {
  const messenger = await hre.deployments.get('L1CrossDomainMessengerProxy')
  const proxy = await hre.deployments.get('L1StandardBridgeProxy')
  const L1StandardBridge = await hre.ethers.getContractAt(
    'L1StandardBridge',
    proxy.address
  )
  if (messenger.address !== (await L1StandardBridge.messenger())) {
    throw new Error('misconfigured messenger')
  }
}

const validateTokenFactory = async (hre) => {
  const bridge = await hre.deployments.get('L1StandardBridgeProxy')
  const proxy = await hre.deployments.get('OptimismMintableERC20FactoryProxy')
  const OptimismMintableERC20Factory = await hre.ethers.getContractAt(
    'OptimismMintableERC20Factory',
    proxy.address
  )
  if (bridge.address !== (await OptimismMintableERC20Factory.bridge())) {
    throw new Error('bridge misconfigured')
  }
}

deployFn.tags = ['InitImplementations']

export default deployFn<|MERGE_RESOLUTION|>--- conflicted
+++ resolved
@@ -7,11 +7,7 @@
 
 const upgradeABIs = {
   L2OutputOracleProxy: async (deployConfig) => [
-<<<<<<< HEAD
-    'initialize(bytes32,address,address)',
-=======
     'initialize(bytes32,uint256,address)',
->>>>>>> 7f65cee7
     [
       deployConfig.l2OutputOracleGenesisL2Output,
       deployConfig.l2OutputOracleProposer,
