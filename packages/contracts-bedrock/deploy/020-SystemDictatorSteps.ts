--- conflicted
+++ resolved
@@ -31,12 +31,9 @@
     L1ERC721BridgeProxy,
     L1ERC721BridgeProxyWithSigner,
     L1ERC721Bridge,
-<<<<<<< HEAD
     // SYSCOIN
     BatchInbox,
-=======
     SystemConfigProxy,
->>>>>>> 739c0bc9
   ] = await getContractsFromArtifacts(hre, [
     {
       name: 'SystemDictatorProxy',
@@ -95,16 +92,14 @@
       iface: 'L1ERC721Bridge',
       signerOrProvider: deployer,
     },
-<<<<<<< HEAD
     // SYSCOIN
     {
       name: 'BatchInboxProxy',
       iface: 'BatchInbox',
-=======
+    },
     {
       name: 'SystemConfigProxy',
       iface: 'SystemConfig',
->>>>>>> 739c0bc9
       signerOrProvider: deployer,
     },
   ])
