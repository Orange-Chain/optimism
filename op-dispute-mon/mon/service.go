--- conflicted
+++ resolved
@@ -78,12 +78,9 @@
 	if err := s.initOutputRollupClient(ctx, cfg); err != nil {
 		return fmt.Errorf("failed to init rollup client: %w", err)
 	}
-<<<<<<< HEAD
+	s.initMetadataCreator()
 	s.initOutputValidator()
 	s.initDetector()
-=======
->>>>>>> b6271516
-	s.initMetadataCreator()
 	s.initDetector()
 	s.initMonitor(ctx, cfg)
 
