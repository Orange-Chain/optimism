package metrics

import (
	"math/big"

	contractMetrics "github.com/ethereum-optimism/optimism/op-challenger/game/fault/contracts/metrics"
	"github.com/ethereum/go-ethereum/common"
)

type NoopMetricsImpl struct {
	contractMetrics.NoopMetrics
}

var NoopMetrics Metricer = new(NoopMetricsImpl)

func (*NoopMetricsImpl) RecordInfo(_ string) {}
func (*NoopMetricsImpl) RecordUp()           {}

func (*NoopMetricsImpl) CacheAdd(_ string, _ int, _ bool) {}
func (*NoopMetricsImpl) CacheGet(_ string, _ bool)        {}

<<<<<<< HEAD
func (*NoopMetricsImpl) RecordUnexpectedClaimResolution(_ common.Address, _ int) {}
=======
func (*NoopMetricsImpl) RecordGameResolutionStatus(_ bool, _ bool, _ int) {}
>>>>>>> 93b96dff

func (*NoopMetricsImpl) RecordCredit(_ CreditExpectation, _ int) {}

func (*NoopMetricsImpl) RecordClaims(_ ClaimStatus, _ int) {}

func (*NoopMetricsImpl) RecordWithdrawalRequests(_ common.Address, _ bool, _ int) {}

func (*NoopMetricsImpl) RecordClaimResolutionDelayMax(_ float64) {}

func (*NoopMetricsImpl) RecordOutputFetchTime(_ float64) {}

func (*NoopMetricsImpl) RecordGameAgreement(_ GameAgreementStatus, _ int) {}

func (i *NoopMetricsImpl) RecordBondCollateral(_ common.Address, _ *big.Int, _ *big.Int) {}<|MERGE_RESOLUTION|>--- conflicted
+++ resolved
@@ -19,11 +19,9 @@
 func (*NoopMetricsImpl) CacheAdd(_ string, _ int, _ bool) {}
 func (*NoopMetricsImpl) CacheGet(_ string, _ bool)        {}
 
-<<<<<<< HEAD
 func (*NoopMetricsImpl) RecordUnexpectedClaimResolution(_ common.Address, _ int) {}
-=======
+
 func (*NoopMetricsImpl) RecordGameResolutionStatus(_ bool, _ bool, _ int) {}
->>>>>>> 93b96dff
 
 func (*NoopMetricsImpl) RecordCredit(_ CreditExpectation, _ int) {}
 
