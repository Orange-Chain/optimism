package withdrawals

import (
	"bytes"
	"context"
	"errors"
	"fmt"
	"math/big"
	"time"

	"github.com/ethereum/go-ethereum/accounts/abi"
	"github.com/ethereum/go-ethereum/accounts/abi/bind"
	"github.com/ethereum/go-ethereum/common"
	"github.com/ethereum/go-ethereum/core/types"
	"github.com/ethereum/go-ethereum/crypto"
	"github.com/ethereum/go-ethereum/ethclient"
	"github.com/ethereum/go-ethereum/ethclient/gethclient"

	"github.com/ethereum-optimism/optimism/op-bindings/bindings"
	"github.com/ethereum-optimism/optimism/op-bindings/predeploys"
)

var MessagePassedTopic = crypto.Keccak256Hash([]byte("MessagePassed(uint256,address,address,uint256,uint256,bytes,bytes32)"))

// WaitForFinalizationPeriod waits until there is OutputProof for an L2 block number larger than the supplied l2BlockNumber
// and that the output is finalized.
// This functions polls and can block for a very long time if used on mainnet.
// This returns the block number to use for the proof generation.
func WaitForFinalizationPeriod(ctx context.Context, client *ethclient.Client, portalAddr common.Address, l2BlockNumber *big.Int) (uint64, error) {
	l2BlockNumber = new(big.Int).Set(l2BlockNumber) // Don't clobber caller owned l2BlockNumber
	opts := &bind.CallOpts{Context: ctx}

	portal, err := bindings.NewOptimismPortalCaller(portalAddr, client)
	if err != nil {
		return 0, err
	}
	l2OOAddress, err := portal.L2ORACLE(opts)
	if err != nil {
		return 0, err
	}
	l2OO, err := bindings.NewL2OutputOracleCaller(l2OOAddress, client)
	if err != nil {
		return 0, err
	}
	submissionInterval, err := l2OO.SUBMISSIONINTERVAL(opts)
	if err != nil {
		return 0, err
	}
	// Convert blockNumber to submission interval boundary
	rem := new(big.Int)
	l2BlockNumber, rem = l2BlockNumber.DivMod(l2BlockNumber, submissionInterval, rem)
	if rem.Cmp(common.Big0) != 0 {
		l2BlockNumber = l2BlockNumber.Add(l2BlockNumber, common.Big1)
	}
	l2BlockNumber = l2BlockNumber.Mul(l2BlockNumber, submissionInterval)

	finalizationPeriod, err := portal.FINALIZATIONPERIODSECONDS(opts)
	if err != nil {
		return 0, err
	}

	latest, err := l2OO.LatestBlockNumber(opts)
	if err != nil {
		return 0, err
	}

	// Now poll for the output to be submitted on chain
	var ticker *time.Ticker
	diff := new(big.Int).Sub(l2BlockNumber, latest)
	if diff.Cmp(big.NewInt(10)) > 0 {
		ticker = time.NewTicker(time.Minute)
	} else {
		ticker = time.NewTicker(time.Second)
	}

loop:
	for {
		select {
		case <-ticker.C:
			latest, err = l2OO.LatestBlockNumber(opts)
			if err != nil {
				return 0, err
			}
			// Already passed the submitted block (likely just equals rather than >= here).
			if latest.Cmp(l2BlockNumber) >= 0 {
				break loop
			}
		case <-ctx.Done():
			return 0, ctx.Err()
		}
	}

	// Now wait for it to be finalized
	output, err := l2OO.GetL2OutputAfter(opts, l2BlockNumber)
	if err != nil {
		return 0, err
	}
	if output.OutputRoot == [32]byte{} {
		return 0, errors.New("empty output root. likely no proposal at timestamp")
	}
	targetTimestamp := new(big.Int).Add(output.Timestamp, finalizationPeriod)
	targetTime := time.Unix(targetTimestamp.Int64(), 0)
	// Assume clock is relatively correct
	time.Sleep(time.Until(targetTime))
	// Poll for L1 Block to have a time greater than the target time
	ticker = time.NewTicker(time.Second)
	for {
		select {
		case <-ticker.C:
			header, err := client.HeaderByNumber(ctx, nil)
			if err != nil {
				return 0, err
			}
			if header.Time > targetTimestamp.Uint64() {
				return l2BlockNumber.Uint64(), nil
			}
		case <-ctx.Done():
			return 0, ctx.Err()
		}
	}

}

type ProofClient interface {
	GetProof(context.Context, common.Address, []string, *big.Int) (*gethclient.AccountResult, error)
}

type ReceiptClient interface {
	TransactionReceipt(context.Context, common.Hash) (*types.Receipt, error)
}

// ProvenWithdrawalParameters is the set of parameters to pass to the ProveWithdrawalTransaction
// and FinalizeWithdrawalTransaction functions
type ProvenWithdrawalParameters struct {
	Nonce           *big.Int
	Sender          common.Address
	Target          common.Address
	Value           *big.Int
	GasLimit        *big.Int
	L2OutputIndex   *big.Int
	Data            []byte
	OutputRootProof bindings.TypesOutputRootProof
	WithdrawalProof [][]byte // List of trie nodes to prove L2 storage
}

<<<<<<< HEAD
// ProveWithdrawalParameters queries L2 to generate all withdrawal parameters and proof necessary to prove a withdrawal on L1.
// The header provided is very important. It should be a block (timestamp) for which there is a submitted output in the L2 Output Oracle
// contract. If not, the withdrawal will fail as it the storage proof cannot be verified if there is no submitted state root.
func ProveWithdrawalParameters(ctx context.Context, proofCl ProofClient, l2ReceiptCl ReceiptClient, txHash common.Hash, header *types.Header) (ProvenWithdrawalParameters, error) {
=======
// ProveWithdrawalParameters queries L1 & L2 to generate all withdrawal parameters and proof necessary to prove a withdrawal on L1.
// The header provided is very important. It should be a block (timestamp) for which there is a submitted output in the L2 Output Oracle
// contract. If not, the withdrawal will fail as it the storage proof cannot be verified if there is no submitted state root.
func ProveWithdrawalParameters(ctx context.Context, proofCl ProofClient, l2ReceiptCl ReceiptClient, txHash common.Hash, header *types.Header, l2OutputOracleContract *bindings.L2OutputOracleCaller) (ProvenWithdrawalParameters, error) {
>>>>>>> 8d8219f5
	// Transaction receipt
	receipt, err := l2ReceiptCl.TransactionReceipt(ctx, txHash)
	if err != nil {
		return ProvenWithdrawalParameters{}, err
	}
	// Parse the receipt
	ev, err := ParseMessagePassed(receipt)
	if err != nil {
		return ProvenWithdrawalParameters{}, err
	}
	// Generate then verify the withdrawal proof
	withdrawalHash, err := WithdrawalHash(ev)
	if !bytes.Equal(withdrawalHash[:], ev.WithdrawalHash[:]) {
		return ProvenWithdrawalParameters{}, errors.New("Computed withdrawal hash incorrectly")
	}
	if err != nil {
		return ProvenWithdrawalParameters{}, err
	}
	slot := StorageSlotOfWithdrawalHash(withdrawalHash)
	p, err := proofCl.GetProof(ctx, predeploys.L2ToL1MessagePasserAddr, []string{slot.String()}, header.Number)
	if err != nil {
		return ProvenWithdrawalParameters{}, err
<<<<<<< HEAD
=======
	}

	// Fetch the L2OutputIndex from the L2 Output Oracle caller (on L1)
	l2OutputIndex, err := l2OutputOracleContract.GetL2OutputIndexAfter(&bind.CallOpts{}, header.Number)
	if err != nil {
		return ProvenWithdrawalParameters{}, fmt.Errorf("failed to get l2OutputIndex: %w", err)
>>>>>>> 8d8219f5
	}
	// TODO: Could skip this step, but it's nice to double check it
	err = VerifyProof(header.Root, p)
	if err != nil {
		return ProvenWithdrawalParameters{}, err
	}
	if len(p.StorageProof) != 1 {
		return ProvenWithdrawalParameters{}, errors.New("invalid amount of storage proofs")
	}

	// Encode it as expected by the contract
	trieNodes := make([][]byte, len(p.StorageProof[0].Proof))
	for i, s := range p.StorageProof[0].Proof {
		trieNodes[i] = common.FromHex(s)
	}

	return ProvenWithdrawalParameters{
<<<<<<< HEAD
		Nonce:       ev.Nonce,
		Sender:      ev.Sender,
		Target:      ev.Target,
		Value:       ev.Value,
		GasLimit:    ev.GasLimit,
		BlockNumber: new(big.Int).Set(header.Number),
		Data:        ev.Data,
=======
		Nonce:         ev.Nonce,
		Sender:        ev.Sender,
		Target:        ev.Target,
		Value:         ev.Value,
		GasLimit:      ev.GasLimit,
		L2OutputIndex: l2OutputIndex,
		Data:          ev.Data,
>>>>>>> 8d8219f5
		OutputRootProof: bindings.TypesOutputRootProof{
			Version:                  [32]byte{}, // Empty for version 1
			StateRoot:                header.Root,
			MessagePasserStorageRoot: p.StorageHash,
			LatestBlockhash:          header.Hash(),
		},
		WithdrawalProof: trieNodes,
	}, nil
}

// Standard ABI types copied from golang ABI tests
var (
	Uint256Type, _ = abi.NewType("uint256", "", nil)
	BytesType, _   = abi.NewType("bytes", "", nil)
	AddressType, _ = abi.NewType("address", "", nil)
)

// WithdrawalHash computes the hash of the withdrawal that was stored in the L2toL1MessagePasser
// contract state.
// TODO:
//   - I don't like having to use the ABI Generated struct
//   - There should be a better way to run the ABI encoding
//   - These needs to be fuzzed against the solidity
func WithdrawalHash(ev *bindings.L2ToL1MessagePasserMessagePassed) (common.Hash, error) {
	//  abi.encode(nonce, msg.sender, _target, msg.value, _gasLimit, _data)
	args := abi.Arguments{
		{Name: "nonce", Type: Uint256Type},
		{Name: "sender", Type: AddressType},
		{Name: "target", Type: AddressType},
		{Name: "value", Type: Uint256Type},
		{Name: "gasLimit", Type: Uint256Type},
		{Name: "data", Type: BytesType},
	}
	enc, err := args.Pack(ev.Nonce, ev.Sender, ev.Target, ev.Value, ev.GasLimit, ev.Data)
	if err != nil {
		return common.Hash{}, fmt.Errorf("failed to pack for withdrawal hash: %w", err)
	}
	return crypto.Keccak256Hash(enc), nil
}

// ParseMessagePassed parses MessagePassed events from
// a transaction receipt. It does not support multiple withdrawals
// per receipt.
func ParseMessagePassed(receipt *types.Receipt) (*bindings.L2ToL1MessagePasserMessagePassed, error) {
	contract, err := bindings.NewL2ToL1MessagePasser(common.Address{}, nil)
	if err != nil {
		return nil, err
	}

	for _, log := range receipt.Logs {
		if len(log.Topics) == 0 || log.Topics[0] != MessagePassedTopic {
			continue
		}

		ev, err := contract.ParseMessagePassed(*log)
		if err != nil {
			return nil, fmt.Errorf("failed to parse log: %w", err)
		}
		return ev, nil
	}
	return nil, errors.New("Unable to find MessagePassed event")
}

// StorageSlotOfWithdrawalHash determines the storage slot of the Withdrawer contract to look at
// given a WithdrawalHash
func StorageSlotOfWithdrawalHash(hash common.Hash) common.Hash {
	// The withdrawals mapping is the second (0 indexed) storage element in the Withdrawer contract.
	// To determine the storage slot, use keccak256(withdrawalHash ++ p)
	// Where p is the 32 byte value of the storage slot and ++ is concatenation
	buf := make([]byte, 64)
	copy(buf, hash[:])
	return crypto.Keccak256Hash(buf)
}<|MERGE_RESOLUTION|>--- conflicted
+++ resolved
@@ -143,17 +143,10 @@
 	WithdrawalProof [][]byte // List of trie nodes to prove L2 storage
 }
 
-<<<<<<< HEAD
-// ProveWithdrawalParameters queries L2 to generate all withdrawal parameters and proof necessary to prove a withdrawal on L1.
-// The header provided is very important. It should be a block (timestamp) for which there is a submitted output in the L2 Output Oracle
-// contract. If not, the withdrawal will fail as it the storage proof cannot be verified if there is no submitted state root.
-func ProveWithdrawalParameters(ctx context.Context, proofCl ProofClient, l2ReceiptCl ReceiptClient, txHash common.Hash, header *types.Header) (ProvenWithdrawalParameters, error) {
-=======
 // ProveWithdrawalParameters queries L1 & L2 to generate all withdrawal parameters and proof necessary to prove a withdrawal on L1.
 // The header provided is very important. It should be a block (timestamp) for which there is a submitted output in the L2 Output Oracle
 // contract. If not, the withdrawal will fail as it the storage proof cannot be verified if there is no submitted state root.
 func ProveWithdrawalParameters(ctx context.Context, proofCl ProofClient, l2ReceiptCl ReceiptClient, txHash common.Hash, header *types.Header, l2OutputOracleContract *bindings.L2OutputOracleCaller) (ProvenWithdrawalParameters, error) {
->>>>>>> 8d8219f5
 	// Transaction receipt
 	receipt, err := l2ReceiptCl.TransactionReceipt(ctx, txHash)
 	if err != nil {
@@ -176,15 +169,12 @@
 	p, err := proofCl.GetProof(ctx, predeploys.L2ToL1MessagePasserAddr, []string{slot.String()}, header.Number)
 	if err != nil {
 		return ProvenWithdrawalParameters{}, err
-<<<<<<< HEAD
-=======
 	}
 
 	// Fetch the L2OutputIndex from the L2 Output Oracle caller (on L1)
 	l2OutputIndex, err := l2OutputOracleContract.GetL2OutputIndexAfter(&bind.CallOpts{}, header.Number)
 	if err != nil {
 		return ProvenWithdrawalParameters{}, fmt.Errorf("failed to get l2OutputIndex: %w", err)
->>>>>>> 8d8219f5
 	}
 	// TODO: Could skip this step, but it's nice to double check it
 	err = VerifyProof(header.Root, p)
@@ -202,15 +192,6 @@
 	}
 
 	return ProvenWithdrawalParameters{
-<<<<<<< HEAD
-		Nonce:       ev.Nonce,
-		Sender:      ev.Sender,
-		Target:      ev.Target,
-		Value:       ev.Value,
-		GasLimit:    ev.GasLimit,
-		BlockNumber: new(big.Int).Set(header.Number),
-		Data:        ev.Data,
-=======
 		Nonce:         ev.Nonce,
 		Sender:        ev.Sender,
 		Target:        ev.Target,
@@ -218,7 +199,6 @@
 		GasLimit:      ev.GasLimit,
 		L2OutputIndex: l2OutputIndex,
 		Data:          ev.Data,
->>>>>>> 8d8219f5
 		OutputRootProof: bindings.TypesOutputRootProof{
 			Version:                  [32]byte{}, // Empty for version 1
 			StateRoot:                header.Root,
