--- conflicted
+++ resolved
@@ -145,11 +145,7 @@
 // ProveWithdrawalParameters queries L2 to generate all withdrawal parameters and proof necessary to prove a withdrawal on L1.
 // The header provided is very important. It should be a block (timestamp) for which there is a submitted output in the L2 Output Oracle
 // contract. If not, the withdrawal will fail as it the storage proof cannot be verified if there is no submitted state root.
-<<<<<<< HEAD
-func ProveWithdrawalParameters(ctx context.Context, l2client ProofClient, txHash common.Hash, header *types.Header) (ProvenWithdrawalParameters, error) {
-=======
 func FinalizeWithdrawalParameters(ctx context.Context, proofCl ProofClient, l2ReceiptCl ReceiptClient, txHash common.Hash, header *types.Header) (FinalizedWithdrawalParameters, error) {
->>>>>>> 4abae618
 	// Transaction receipt
 	receipt, err := l2ReceiptCl.TransactionReceipt(ctx, txHash)
 	if err != nil {
