--- conflicted
+++ resolved
@@ -308,16 +308,10 @@
 		case <-stepReqCh:
 			s.metrics.SetDerivationIdle(false)
 			s.idleDerivation = false
-<<<<<<< HEAD
-			s.log.Debug("Derivation process step", "onto_origin", s.derivation.Progress().Origin, "onto_closed", s.derivation.Progress().Closed, "attempts", stepAttempts)
-			stepCtx, cancel := context.WithTimeout(ctx, time.Second*10) // TODO pick a timeout for executing a single step
-			err := s.derivation.Step(stepCtx)
-			s.log.Debug("MMDBG derivation.Step", "err", err, "stepCtx", stepCtx)
-			cancel()
-=======
+
 			s.log.Debug("Derivation process step", "onto_origin", s.derivation.Origin(), "attempts", stepAttempts)
 			err := s.derivation.Step(context.Background())
->>>>>>> 98035730
+			s.log.Debug("MMDBG derivation.Step", "err", err)
 			stepAttempts += 1 // count as attempt by default. We reset to 0 if we are making healthy progress.
 			if err == io.EOF {
 				s.log.Debug("Derivation process went idle", "progress", s.derivation.Origin())
