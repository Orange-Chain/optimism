package derive

import (
	"context"
	"errors"
	"fmt"
	"io"

	"github.com/ethereum-optimism/optimism/op-node/eth"
	"github.com/ethereum/go-ethereum"
	"github.com/ethereum/go-ethereum/log"
)

// L1 Traversal fetches the next L1 block and exposes it through the progress API

type L1BlockRefByNumberFetcher interface {
	L1BlockRefByNumber(context.Context, uint64) (eth.L1BlockRef, error)
}

type L1Traversal struct {
	block    eth.L1BlockRef
	done     bool
	l1Blocks L1BlockRefByNumberFetcher
	log      log.Logger
}

var _ ResetableStage = (*L1Traversal)(nil)

func NewL1Traversal(log log.Logger, l1Blocks L1BlockRefByNumberFetcher) *L1Traversal {
	return &L1Traversal{
		log:      log,
		l1Blocks: l1Blocks,
	}
}

func (l1t *L1Traversal) Origin() eth.L1BlockRef {
	return l1t.block
}

<<<<<<< HEAD
func (l1t *L1Traversal) Step(ctx context.Context, outer Progress) error {
	log.Debug("MMDBG l1_traversal Step")
	if !l1t.progress.Closed { // close origin and do another pipeline sweep, before we try to move to the next origin
		l1t.progress.Closed = true
		return nil
=======
// NextL1Block returns the next block. It does not advance, but it can only be
// called once before returning io.EOF
func (l1t *L1Traversal) NextL1Block(_ context.Context) (eth.L1BlockRef, error) {
	if !l1t.done {
		l1t.done = true
		return l1t.block, nil
	} else {
		return eth.L1BlockRef{}, io.EOF
>>>>>>> 98035730
	}
}

// AdvanceL1Block advances the internal state of L1 Traversal
func (l1t *L1Traversal) AdvanceL1Block(ctx context.Context) error {
	origin := l1t.block
	nextL1Origin, err := l1t.l1Blocks.L1BlockRefByNumber(ctx, origin.Number+1)
	if errors.Is(err, ethereum.NotFound) {
		l1t.log.Debug("can't find next L1 block info (yet)", "number", origin.Number+1, "origin", origin)
		return io.EOF
	} else if err != nil {
		return NewTemporaryError(fmt.Errorf("failed to find L1 block info by number, at origin %s next %d: %w", origin, origin.Number+1, err))
	}
	if l1t.block.Hash != nextL1Origin.ParentHash {
		return NewResetError(fmt.Errorf("detected L1 reorg from %s to %s with conflicting parent %s", l1t.block, nextL1Origin, nextL1Origin.ParentID()))
	}
	l1t.block = nextL1Origin
	l1t.done = false
	return nil
}

// Reset sets the internal L1 block to the supplied base.
// Note that the next call to `NextL1Block` will return the block after `base`
// TODO: Walk one back/figure this out.
func (l1t *L1Traversal) Reset(ctx context.Context, base eth.L1BlockRef) error {
	l1t.block = base
	l1t.done = false
	l1t.log.Info("completed reset of derivation pipeline", "origin", base)
	return io.EOF
}<|MERGE_RESOLUTION|>--- conflicted
+++ resolved
@@ -37,22 +37,15 @@
 	return l1t.block
 }
 
-<<<<<<< HEAD
-func (l1t *L1Traversal) Step(ctx context.Context, outer Progress) error {
-	log.Debug("MMDBG l1_traversal Step")
-	if !l1t.progress.Closed { // close origin and do another pipeline sweep, before we try to move to the next origin
-		l1t.progress.Closed = true
-		return nil
-=======
 // NextL1Block returns the next block. It does not advance, but it can only be
 // called once before returning io.EOF
 func (l1t *L1Traversal) NextL1Block(_ context.Context) (eth.L1BlockRef, error) {
+	log.Debug("MMDBG l1_traversal Step")
 	if !l1t.done {
 		l1t.done = true
 		return l1t.block, nil
 	} else {
 		return eth.L1BlockRef{}, io.EOF
->>>>>>> 98035730
 	}
 }
 
