package derive

import (
	"context"
	"errors"
	"fmt"
	"io"
	"time"

	"github.com/ethereum-optimism/optimism/op-node/eth"
	"github.com/ethereum-optimism/optimism/op-node/rollup"
	"github.com/ethereum-optimism/optimism/op-node/rollup/sync"
	"github.com/ethereum/go-ethereum"
	"github.com/ethereum/go-ethereum/common"
	"github.com/ethereum/go-ethereum/common/hexutil"
	"github.com/ethereum/go-ethereum/core/types"
	"github.com/ethereum/go-ethereum/log"
)

type Engine interface {
	GetPayload(ctx context.Context, payloadId eth.PayloadID) (*eth.ExecutionPayload, error)
	ForkchoiceUpdate(ctx context.Context, state *eth.ForkchoiceState, attr *eth.PayloadAttributes) (*eth.ForkchoiceUpdatedResult, error)
	NewPayload(ctx context.Context, payload *eth.ExecutionPayload) (*eth.PayloadStatusV1, error)
	PayloadByHash(context.Context, common.Hash) (*eth.ExecutionPayload, error)
	PayloadByNumber(context.Context, uint64) (*eth.ExecutionPayload, error)
	L2BlockRefByLabel(ctx context.Context, label eth.BlockLabel) (eth.L2BlockRef, error)
	L2BlockRefByHash(ctx context.Context, l2Hash common.Hash) (eth.L2BlockRef, error)
}

// Max memory used for buffering unsafe payloads
const maxUnsafePayloadsMemory = 500 * 1024 * 1024

// finalityLookback defines the amount of L1<>L2 relations to track for finalization purposes, one per L1 block.
//
// When L1 finalizes blocks, it finalizes finalityLookback blocks behind the L1 head.
// Non-finality may take longer, but when it does finalize again, it is within this range of the L1 head.
// Thus we only need to retain the L1<>L2 derivation relation data of this many L1 blocks.
//
// In the event of older finalization signals, misconfiguration, or insufficient L1<>L2 derivation relation data,
// then we may miss the opportunity to finalize more L2 blocks.
// This does not cause any divergence, it just causes lagging finalization status.
//
// The beacon chain on mainnet has 32 slots per epoch,
// and new finalization events happen at most 4 epochs behind the head.
// And then we add 1 to make pruning easier by leaving room for a new item without pruning the 32*4.
const finalityLookback = 4*32 + 1

type FinalityData struct {
	// The last L2 block that was fully derived and inserted into the L2 engine while processing this L1 block.
	L2Block eth.L2BlockRef
	// The L1 block this stage was at when inserting the L2 block.
	// When this L1 block is finalized, the L2 chain up to this block can be fully reproduced from finalized L1 data.
	L1Block eth.BlockID
}

// EngineQueue queues up payload attributes to consolidate or process with the provided Engine
type EngineQueue struct {
	log log.Logger
	cfg *rollup.Config

	finalized  eth.L2BlockRef
	safeHead   eth.L2BlockRef
	unsafeHead eth.L2BlockRef

	finalizedL1 eth.BlockID

	progress Progress

	safeAttributes []*eth.PayloadAttributes
	unsafePayloads PayloadsQueue // queue of unsafe payloads, ordered by ascending block number, may have gaps

	// Tracks which L2 blocks where last derived from which L1 block. At most finalityLookback large.
	finalityData []FinalityData

	engine Engine

	metrics Metrics
}

var _ AttributesQueueOutput = (*EngineQueue)(nil)

// NewEngineQueue creates a new EngineQueue, which should be Reset(origin) before use.
func NewEngineQueue(log log.Logger, cfg *rollup.Config, engine Engine, metrics Metrics) *EngineQueue {
	return &EngineQueue{
		log:          log,
		cfg:          cfg,
		engine:       engine,
		metrics:      metrics,
		finalityData: make([]FinalityData, 0, finalityLookback),
		unsafePayloads: PayloadsQueue{
			MaxSize: maxUnsafePayloadsMemory,
			SizeFn:  payloadMemSize,
		},
	}
}

func (eq *EngineQueue) Progress() Progress {
	return eq.progress
}

func (eq *EngineQueue) SetUnsafeHead(head eth.L2BlockRef) {
	eq.unsafeHead = head
	eq.metrics.RecordL2Ref("l2_unsafe", head)
}

func (eq *EngineQueue) AddUnsafePayload(payload *eth.ExecutionPayload) {
	if payload == nil {
		eq.log.Warn("cannot add nil unsafe payload")
		return
	}
	if err := eq.unsafePayloads.Push(payload); err != nil {
		eq.log.Warn("Could not add unsafe payload", "id", payload.ID(), "timestamp", uint64(payload.Timestamp), "err", err)
		return
	}
	p := eq.unsafePayloads.Peek()
	eq.metrics.RecordUnsafePayloadsBuffer(uint64(eq.unsafePayloads.Len()), eq.unsafePayloads.MemSize(), p.ID())
	eq.log.Trace("Next unsafe payload to process", "next", p.ID(), "timestamp", uint64(p.Timestamp))
}

func (eq *EngineQueue) AddSafeAttributes(attributes *eth.PayloadAttributes) {
	eq.log.Trace("Adding next safe attributes", "timestamp", attributes.Timestamp)
	eq.safeAttributes = append(eq.safeAttributes, attributes)
}

func (eq *EngineQueue) Finalize(l1Origin eth.BlockID) {
	eq.finalizedL1 = l1Origin
	eq.tryFinalizeL2()
}

func (eq *EngineQueue) Finalized() eth.L2BlockRef {
	return eq.finalized
}

func (eq *EngineQueue) UnsafeL2Head() eth.L2BlockRef {
	return eq.unsafeHead
}

func (eq *EngineQueue) SafeL2Head() eth.L2BlockRef {
	return eq.safeHead
}

func (eq *EngineQueue) LastL2Time() uint64 {
	if len(eq.safeAttributes) == 0 {
		return eq.safeHead.Time
	}
	return uint64(eq.safeAttributes[len(eq.safeAttributes)-1].Timestamp)
}

func (eq *EngineQueue) Step(ctx context.Context, outer Progress) error {
	if changed, err := eq.progress.Update(outer); err != nil || changed {
		return err
	}
	if len(eq.safeAttributes) > 0 {
		return eq.tryNextSafeAttributes(ctx)
	}
	if eq.unsafePayloads.Len() > 0 {
		return eq.tryNextUnsafePayload(ctx)
	}
	return io.EOF
}

// tryFinalizeL2 traverses the past L1 blocks, checks if any has been finalized,
// and then marks the latest fully derived L2 block from this as finalized,
// or defaults to the current finalized L2 block.
func (eq *EngineQueue) tryFinalizeL2() {
	if eq.finalizedL1 == (eth.BlockID{}) {
		return // if no L1 information is finalized yet, then skip this
	}
	// default to keep the same finalized block
	finalizedL2 := eq.finalized
	// go through the latest inclusion data, and find the last L2 block that was derived from a finalized L1 block
	for _, fd := range eq.finalityData {
		if fd.L2Block.Number > finalizedL2.Number && fd.L1Block.Number <= eq.finalizedL1.Number {
			finalizedL2 = fd.L2Block
		}
	}
	eq.finalized = finalizedL2
	eq.metrics.RecordL2Ref("l2_finalized", finalizedL2)
}

// postProcessSafeL2 buffers the L1 block the safe head was fully derived from,
// to finalize it once the L1 block, or later, finalizes.
func (eq *EngineQueue) postProcessSafeL2() {
	// prune finality data if necessary
	if len(eq.finalityData) >= finalityLookback {
		eq.finalityData = append(eq.finalityData[:0], eq.finalityData[1:finalityLookback]...)
	}
	// remember the last L2 block that we fully derived from the given finality data
	if len(eq.finalityData) == 0 || eq.finalityData[len(eq.finalityData)-1].L1Block.Number < eq.progress.Origin.Number {
		// append entry for new L1 block
		eq.finalityData = append(eq.finalityData, FinalityData{
			L2Block: eq.safeHead,
			L1Block: eq.progress.Origin.ID(),
		})
	} else {
		// if it's a now L2 block that was derived from the same latest L1 block, then just update the entry
		eq.finalityData[len(eq.finalityData)-1].L2Block = eq.safeHead
	}
}

func (eq *EngineQueue) logSyncProgress(reason string) {
	eq.log.Info("Sync progress",
		"reason", reason,
		"l2_finalized", eq.finalized,
		"l2_safe", eq.safeHead,
		"l2_unsafe", eq.unsafeHead,
		"l2_time", eq.unsafeHead.Time,
		"l1_derived", eq.progress.Origin,
	)
}

func (eq *EngineQueue) tryNextUnsafePayload(ctx context.Context) error {
	first := eq.unsafePayloads.Peek()

	if uint64(first.BlockNumber) <= eq.safeHead.Number {
		eq.log.Info("skipping unsafe payload, since it is older than safe head", "safe", eq.safeHead.ID(), "unsafe", first.ID(), "payload", first.ID())
		eq.unsafePayloads.Pop()
		return nil
	}

	// Ensure that the unsafe payload builds upon the current unsafe head
	// TODO: once we support snap-sync we can remove this condition, and handle the "SYNCING" status of the execution engine.
	if first.ParentHash != eq.unsafeHead.Hash {
		if uint64(first.BlockNumber) == eq.unsafeHead.Number+1 {
			eq.log.Info("skipping unsafe payload, since it does not build onto the existing unsafe chain", "safe", eq.safeHead.ID(), "unsafe", first.ID(), "payload", first.ID())
			eq.unsafePayloads.Pop()
		}
		return io.EOF // time to go to next stage if we cannot process the first unsafe payload
	}

	ref, err := PayloadToBlockRef(first, &eq.cfg.Genesis)
	if err != nil {
		eq.log.Error("failed to decode L2 block ref from payload", "err", err)
		eq.unsafePayloads.Pop()
		return nil
	}

	status, err := eq.engine.NewPayload(ctx, first)
	if err != nil {
		return NewTemporaryError(fmt.Errorf("failed to update insert payload: %w", err))
	}
	if status.Status != eth.ExecutionValid {
		eq.unsafePayloads.Pop()
		return NewTemporaryError(fmt.Errorf("cannot process unsafe payload: new - %v; parent: %v; err: %w",
			first.ID(), first.ParentID(), eth.NewPayloadErr(first, status)))
	}

	// Mark the new payload as valid
	fc := eth.ForkchoiceState{
		HeadBlockHash:      first.BlockHash,
		SafeBlockHash:      eq.safeHead.Hash, // this should guarantee we do not reorg past the safe head
		FinalizedBlockHash: eq.finalized.Hash,
	}
	fcRes, err := eq.engine.ForkchoiceUpdate(ctx, &fc, nil)
	if err != nil {
		var inputErr eth.InputError
		if errors.As(err, &inputErr) {
			switch inputErr.Code {
			case eth.InvalidForkchoiceState:
				return NewResetError(fmt.Errorf("pre-unsafe-block forkchoice update was inconsistent with engine, need reset to resolve: %w", inputErr.Unwrap()))
			default:
				return NewTemporaryError(fmt.Errorf("unexpected error code in forkchoice-updated response: %w", err))
			}
		} else {
			return NewTemporaryError(fmt.Errorf("failed to update forkchoice to prepare for new unsafe payload: %w", err))
		}
	}
	if fcRes.PayloadStatus.Status != eth.ExecutionValid {
		eq.unsafePayloads.Pop()
		return NewTemporaryError(fmt.Errorf("cannot prepare unsafe chain for new payload: new - %v; parent: %v; err: %w",
			first.ID(), first.ParentID(), eth.ForkchoiceUpdateErr(fcRes.PayloadStatus)))
	}

	eq.unsafeHead = ref
	eq.unsafePayloads.Pop()
	eq.metrics.RecordL2Ref("l2_unsafe", ref)
	eq.log.Trace("Executed unsafe payload", "hash", ref.Hash, "number", ref.Number, "timestamp", ref.Time, "l1Origin", ref.L1Origin)
	eq.logSyncProgress("unsafe payload from sequencer")

	return nil
}

func (eq *EngineQueue) tryNextSafeAttributes(ctx context.Context) error {
	if eq.safeHead.Number < eq.unsafeHead.Number {
		return eq.consolidateNextSafeAttributes(ctx)
	} else if eq.safeHead.Number == eq.unsafeHead.Number {
		return eq.forceNextSafeAttributes(ctx)
	} else {
		// For some reason the unsafe head is behind the safe head. Log it, and correct it.
		eq.log.Error("invalid sync state, unsafe head is behind safe head", "unsafe", eq.unsafeHead, "safe", eq.safeHead)
		eq.unsafeHead = eq.safeHead
		eq.metrics.RecordL2Ref("l2_unsafe", eq.unsafeHead)
		return nil
	}
}

// consolidateNextSafeAttributes tries to match the next safe attributes against the existing unsafe chain,
// to avoid extra processing or unnecessary unwinding of the chain.
// However, if the attributes do not match, they will be forced with forceNextSafeAttributes.
func (eq *EngineQueue) consolidateNextSafeAttributes(ctx context.Context) error {
	ctx, cancel := context.WithTimeout(ctx, time.Second*10)
	defer cancel()

	payload, err := eq.engine.PayloadByNumber(ctx, eq.safeHead.Number+1)
	if err != nil {
		if errors.Is(err, ethereum.NotFound) {
			// engine may have restarted, or inconsistent safe head. We need to reset
			return NewResetError(fmt.Errorf("expected engine was synced and had unsafe block to reconcile, but cannot find the block: %w", err))
		}
		return NewTemporaryError(fmt.Errorf("failed to get existing unsafe payload to compare against derived attributes from L1: %w", err))
	}
	if err := AttributesMatchBlock(eq.safeAttributes[0], eq.safeHead.Hash, payload); err != nil {
		eq.log.Warn("L2 reorg: existing unsafe block does not match derived attributes from L1", "err", err)
		eq.log.Debug("MMDBG mismatch", "hash", eq.safeHead.Hash, "payload", payload, "attrs", eq.safeAttributes[0])
		// geth cannot wind back a chain without reorging to a new, previously non-canonical, block
		return eq.forceNextSafeAttributes(ctx)
	}
	ref, err := PayloadToBlockRef(payload, &eq.cfg.Genesis)
	if err != nil {
<<<<<<< HEAD
		eq.log.Debug("MMDBG PayloadToBlockRef error", "payload", payload, "ref", ref, "err", err)
		return NewResetError(fmt.Errorf("failed to decode L2 block ref from payload: %v", err))
=======
		return NewResetError(fmt.Errorf("failed to decode L2 block ref from payload: %w", err))
>>>>>>> b982aae4
	}
	eq.safeHead = ref
	eq.metrics.RecordL2Ref("l2_safe", ref)
	// unsafe head stays the same, we did not reorg the chain.
	eq.safeAttributes = eq.safeAttributes[1:]
	eq.postProcessSafeL2()
	eq.logSyncProgress("reconciled with L1")

	return nil
}

// forceNextSafeAttributes inserts the provided attributes, reorging away any conflicting unsafe chain.
func (eq *EngineQueue) forceNextSafeAttributes(ctx context.Context) error {
	if len(eq.safeAttributes) == 0 {
		return nil
	}
	fc := eth.ForkchoiceState{
		HeadBlockHash:      eq.safeHead.Hash,
		SafeBlockHash:      eq.safeHead.Hash,
		FinalizedBlockHash: eq.finalized.Hash,
	}
	attrs := eq.safeAttributes[0]
	payload, errType, err := InsertHeadBlock(ctx, eq.log, eq.engine, fc, attrs, true)
	if err != nil {
		switch errType {
		case BlockInsertTemporaryErr:
			// RPC errors are recoverable, we can retry the buffered payload attributes later.
			return NewTemporaryError(fmt.Errorf("temporarily cannot insert new safe block: %w", err))
		case BlockInsertPrestateErr:
			return NewResetError(fmt.Errorf("need reset to resolve pre-state problem: %w", err))
		case BlockInsertPayloadErr:
			eq.log.Warn("could not process payload derived from L1 data", "err", err)
			// filter everything but the deposits
			var deposits []hexutil.Bytes
			for _, tx := range attrs.Transactions {
				if len(tx) > 0 && tx[0] == types.DepositTxType {
					deposits = append(deposits, tx)
				}
			}
			if len(attrs.Transactions) > len(deposits) {
				eq.log.Warn("dropping sequencer transactions from payload for re-attempt, batcher may have included invalid transactions",
					"txs", len(attrs.Transactions), "deposits", len(deposits), "parent", eq.safeHead)
				eq.safeAttributes[0].Transactions = deposits
				return nil
			}
			return NewCriticalError(fmt.Errorf("failed to process block with only deposit transactions: %w", err))
		default:
			return NewCriticalError(fmt.Errorf("unknown InsertHeadBlock error type %d: %w", errType, err))
		}
	}
	ref, err := PayloadToBlockRef(payload, &eq.cfg.Genesis)
	if err != nil {
		return NewTemporaryError(fmt.Errorf("failed to decode L2 block ref from payload: %w", err))
	}
	eq.safeHead = ref
	eq.unsafeHead = ref
	eq.metrics.RecordL2Ref("l2_safe", ref)
	eq.metrics.RecordL2Ref("l2_unsafe", ref)
	eq.safeAttributes = eq.safeAttributes[1:]
	eq.postProcessSafeL2()
	eq.logSyncProgress("processed safe block derived from L1")

	return nil
}

// ResetStep Walks the L2 chain backwards until it finds an L2 block whose L1 origin is canonical.
// The unsafe head is set to the head of the L2 chain, unless the existing safe head is not canonical.
func (eq *EngineQueue) ResetStep(ctx context.Context, l1Fetcher L1Fetcher) error {
	result, err := sync.FindL2Heads(ctx, eq.cfg, l1Fetcher, eq.engine)
	if err != nil {
		return NewTemporaryError(fmt.Errorf("failed to find the L2 Heads to start from: %w", err))
	}
	finalized, safe, unsafe := result.Finalized, result.Safe, result.Unsafe
	l1Origin, err := l1Fetcher.L1BlockRefByHash(ctx, safe.L1Origin.Hash)
	if err != nil {
		return NewTemporaryError(fmt.Errorf("failed to fetch the new L1 progress: origin: %v; err: %w", safe.L1Origin, err))
	}
	if safe.Time < l1Origin.Time {
		return NewResetError(fmt.Errorf("cannot reset block derivation to start at L2 block %s with time %d older than its L1 origin %s with time %d, time invariant is broken",
			safe, safe.Time, l1Origin, l1Origin.Time))
	}
	eq.log.Debug("Reset engine queue", "safeHead", safe, "unsafe", unsafe, "safe_timestamp", safe.Time, "unsafe_timestamp", unsafe.Time, "l1Origin", l1Origin)
	eq.unsafeHead = unsafe
	eq.safeHead = safe
	eq.finalized = finalized
	eq.finalityData = eq.finalityData[:0]
	// note: we do not clear the unsafe payloadds queue; if the payloads are not applicable anymore the parent hash checks will clear out the old payloads.
	eq.progress = Progress{
		Origin: l1Origin,
		Closed: false,
	}
	eq.metrics.RecordL2Ref("l2_finalized", finalized)
	eq.metrics.RecordL2Ref("l2_safe", safe)
	eq.metrics.RecordL2Ref("l2_unsafe", unsafe)
	eq.logSyncProgress("reset derivation work")
	return io.EOF
}<|MERGE_RESOLUTION|>--- conflicted
+++ resolved
@@ -317,12 +317,8 @@
 	}
 	ref, err := PayloadToBlockRef(payload, &eq.cfg.Genesis)
 	if err != nil {
-<<<<<<< HEAD
 		eq.log.Debug("MMDBG PayloadToBlockRef error", "payload", payload, "ref", ref, "err", err)
-		return NewResetError(fmt.Errorf("failed to decode L2 block ref from payload: %v", err))
-=======
 		return NewResetError(fmt.Errorf("failed to decode L2 block ref from payload: %w", err))
->>>>>>> b982aae4
 	}
 	eq.safeHead = ref
 	eq.metrics.RecordL2Ref("l2_safe", ref)
