--- conflicted
+++ resolved
@@ -62,34 +62,6 @@
 // +---------+--------------------------+
 
 func (info *L1BlockInfo) MarshalBinary() ([]byte, error) {
-<<<<<<< HEAD
-	data := make([]byte, L1InfoLen)
-	offset := 0
-	copy(data[offset:4], L1InfoFuncBytes4)
-	offset += 4
-	binary.BigEndian.PutUint64(data[offset+24:offset+32], info.Number)
-	offset += 32
-	binary.BigEndian.PutUint64(data[offset+24:offset+32], info.Time)
-	offset += 32
-	if info.BaseFee != nil {
-		// Ensure that the baseFee is not too large.
-		if info.BaseFee.BitLen() > 256 {
-			return nil, fmt.Errorf("base fee exceeds 256 bits: %d", info.BaseFee)
-		}
-		info.BaseFee.FillBytes(data[offset : offset+32])
-	}
-	offset += 32
-	copy(data[offset:offset+32], info.BlockHash.Bytes())
-	offset += 32
-	binary.BigEndian.PutUint64(data[offset+24:offset+32], info.SequenceNumber)
-	offset += 32
-	copy(data[offset+12:offset+32], info.BatcherAddr[:])
-	offset += 32
-	copy(data[offset:offset+32], info.L1FeeOverhead[:])
-	offset += 32
-	copy(data[offset:offset+32], info.L1FeeScalar[:])
-	return data, nil
-=======
 	w := bytes.NewBuffer(make([]byte, 0, L1InfoLen))
 	if err := solabi.WriteSignature(w, L1InfoFuncBytes4); err != nil {
 		return nil, err
@@ -100,8 +72,10 @@
 	if err := solabi.WriteUint64(w, info.Time); err != nil {
 		return nil, err
 	}
-	if err := solabi.WriteUint256(w, info.BaseFee); err != nil {
-		return nil, err
+	if info.BaseFee != nil {
+		if err := solabi.WriteUint256(w, info.BaseFee); err != nil {
+			return nil, err
+		}
 	}
 	if err := solabi.WriteHash(w, info.BlockHash); err != nil {
 		return nil, err
@@ -119,7 +93,6 @@
 		return nil, err
 	}
 	return w.Bytes(), nil
->>>>>>> d826cb01
 }
 
 func (info *L1BlockInfo) UnmarshalBinary(data []byte) error {
