--- conflicted
+++ resolved
@@ -22,12 +22,8 @@
 
 func TestScheduleNextCheck(t *testing.T) {
 	ctx := context.Background()
-<<<<<<< HEAD
+	currentTimestamp := uint64(1240)
 	logger := testlog.Logger(t, log.LevelInfo)
-=======
-	currentTimestamp := uint64(1240)
-	logger := testlog.Logger(t, log.LvlInfo)
->>>>>>> 02987acc
 	preimage1 := keccakTypes.LargePreimageMetaData{ // Incomplete so won't be verified
 		LargePreimageIdent: keccakTypes.LargePreimageIdent{
 			Claimant: common.Address{0xab},
