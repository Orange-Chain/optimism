--- conflicted
+++ resolved
@@ -37,11 +37,7 @@
 	status                  gameTypes.GameStatus
 }
 
-<<<<<<< HEAD
-type resourceCreator func(addr common.Address, gameDepth uint64, dir string) (types.TraceAccessor, types.OracleUpdater, gameValidator, error)
-=======
-type resourceCreator func(addr common.Address, contract *contracts.FaultDisputeGameContract, gameDepth uint64, dir string) (types.TraceProvider, types.OracleUpdater, error)
->>>>>>> ab402c42
+type resourceCreator func(addr common.Address, contract *contracts.FaultDisputeGameContract, gameDepth uint64, dir string) (types.TraceAccessor, types.OracleUpdater, gameValidator, error)
 
 func NewGamePlayer(
 	ctx context.Context,
@@ -84,11 +80,7 @@
 		return nil, fmt.Errorf("failed to fetch the game depth: %w", err)
 	}
 
-<<<<<<< HEAD
-	accessor, updater, validator, err := creator(addr, gameDepth, dir)
-=======
-	provider, updater, err := creator(addr, loader, gameDepth, dir)
->>>>>>> ab402c42
+	accessor, updater, validator, err := creator(addr, loader, gameDepth, dir)
 	if err != nil {
 		return nil, fmt.Errorf("failed to create trace accessor: %w", err)
 	}
