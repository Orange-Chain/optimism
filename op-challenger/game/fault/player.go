package fault

import (
	"context"
	"fmt"

	"github.com/ethereum-optimism/optimism/op-challenger/game/fault/contracts"
	"github.com/ethereum-optimism/optimism/op-challenger/game/fault/preimages"
	"github.com/ethereum-optimism/optimism/op-challenger/game/fault/responder"
	"github.com/ethereum-optimism/optimism/op-challenger/game/fault/types"
	gameTypes "github.com/ethereum-optimism/optimism/op-challenger/game/types"
	"github.com/ethereum-optimism/optimism/op-challenger/metrics"
	"github.com/ethereum/go-ethereum/common"
	"github.com/ethereum/go-ethereum/log"
)

type actor func(ctx context.Context) error

type GameInfo interface {
	GetStatus(context.Context) (gameTypes.GameStatus, error)
	GetClaimCount(context.Context) (uint64, error)
}

type GamePlayer struct {
	act                actor
	loader             GameInfo
	logger             log.Logger
	prestateValidators []Validator
	status             gameTypes.GameStatus
}

type GameContract interface {
	preimages.PreimageGameContract
	responder.GameContract
	GameInfo
	ClaimLoader
	GetStatus(ctx context.Context) (gameTypes.GameStatus, error)
	GetMaxGameDepth(ctx context.Context) (types.Depth, error)
	GetOracle(ctx context.Context) (*contracts.PreimageOracleContract, error)
}

type resourceCreator func(ctx context.Context, logger log.Logger, gameDepth types.Depth, dir string) (types.TraceAccessor, error)

func NewGamePlayer(
	ctx context.Context,
	logger log.Logger,
	m metrics.Metricer,
	dir string,
	addr common.Address,
	txSender gameTypes.TxSender,
	loader GameContract,
	validators []Validator,
	creator resourceCreator,
) (*GamePlayer, error) {
	logger = logger.New("game", addr)

	status, err := loader.GetStatus(ctx)
	if err != nil {
		return nil, fmt.Errorf("failed to fetch game status: %w", err)
	}
	if status != gameTypes.GameStatusInProgress {
		logger.Info("Game already resolved", "status", status)
		// Game is already complete so skip creating the trace provider, loading game inputs etc.
		return &GamePlayer{
			logger:             logger,
			loader:             loader,
			prestateValidators: validators,
			status:             status,
			// Act function does nothing because the game is already complete
			act: func(ctx context.Context) error {
				return nil
			},
		}, nil
	}

	gameDepth, err := loader.GetMaxGameDepth(ctx)
	if err != nil {
		return nil, fmt.Errorf("failed to fetch the game depth: %w", err)
	}

	accessor, err := creator(ctx, logger, gameDepth, dir)
	if err != nil {
		return nil, fmt.Errorf("failed to create trace accessor: %w", err)
	}

	oracle, err := loader.GetOracle(ctx)
	if err != nil {
		return nil, fmt.Errorf("failed to load oracle: %w", err)
	}
<<<<<<< HEAD
	direct := preimages.NewDirectPreimageUploader(logger, txSender, loader)
	large := preimages.NewLargePreimageUploader(logger, txSender, oracle)
	uploader := preimages.NewSplitPreimageUploader(direct, large)
=======
	minLargePreimageSize, err := oracle.MinLargePreimageSize(ctx)
	if err != nil {
		return nil, fmt.Errorf("failed to load min large preimage size: %w", err)
	}
	direct := preimages.NewDirectPreimageUploader(logger, txMgr, loader)
	large := preimages.NewLargePreimageUploader(logger, txMgr, oracle)
	uploader := preimages.NewSplitPreimageUploader(direct, large, minLargePreimageSize)
>>>>>>> 6099ecc4

	responder, err := responder.NewFaultResponder(logger, txSender, loader, uploader, oracle)
	if err != nil {
		return nil, fmt.Errorf("failed to create the responder: %w", err)
	}

	agent := NewAgent(m, loader, gameDepth, accessor, responder, logger)
	return &GamePlayer{
		act:    agent.Act,
		loader: loader,
		logger: logger,
		status: status,
	}, nil
}

func (g *GamePlayer) ValidatePrestate(ctx context.Context) error {
	for _, validator := range g.prestateValidators {
		if err := validator.Validate(ctx); err != nil {
			return fmt.Errorf("failed to validate prestate: %w", err)
		}
	}
	return nil
}

func (g *GamePlayer) Status() gameTypes.GameStatus {
	return g.status
}

func (g *GamePlayer) ProgressGame(ctx context.Context) gameTypes.GameStatus {
	if g.status != gameTypes.GameStatusInProgress {
		// Game is already complete so don't try to perform further actions.
		g.logger.Trace("Skipping completed game")
		return g.status
	}
	g.logger.Trace("Checking if actions are required")
	if err := g.act(ctx); err != nil {
		g.logger.Error("Error when acting on game", "err", err)
	}
	status, err := g.loader.GetStatus(ctx)
	if err != nil {
		g.logger.Warn("Unable to retrieve game status", "err", err)
		return gameTypes.GameStatusInProgress
	}
	g.logGameStatus(ctx, status)
	g.status = status
	return status
}

func (g *GamePlayer) logGameStatus(ctx context.Context, status gameTypes.GameStatus) {
	if status == gameTypes.GameStatusInProgress {
		claimCount, err := g.loader.GetClaimCount(ctx)
		if err != nil {
			g.logger.Error("Failed to get claim count for in progress game", "err", err)
			return
		}
		g.logger.Info("Game info", "claims", claimCount, "status", status)
		return
	}
	g.logger.Info("Game resolved", "status", status)
}<|MERGE_RESOLUTION|>--- conflicted
+++ resolved
@@ -87,20 +87,14 @@
 	if err != nil {
 		return nil, fmt.Errorf("failed to load oracle: %w", err)
 	}
-<<<<<<< HEAD
-	direct := preimages.NewDirectPreimageUploader(logger, txSender, loader)
-	large := preimages.NewLargePreimageUploader(logger, txSender, oracle)
-	uploader := preimages.NewSplitPreimageUploader(direct, large)
-=======
+
 	minLargePreimageSize, err := oracle.MinLargePreimageSize(ctx)
 	if err != nil {
 		return nil, fmt.Errorf("failed to load min large preimage size: %w", err)
 	}
-	direct := preimages.NewDirectPreimageUploader(logger, txMgr, loader)
-	large := preimages.NewLargePreimageUploader(logger, txMgr, oracle)
+	direct := preimages.NewDirectPreimageUploader(logger, txSender, loader)
+	large := preimages.NewLargePreimageUploader(logger, txSender, oracle)
 	uploader := preimages.NewSplitPreimageUploader(direct, large, minLargePreimageSize)
->>>>>>> 6099ecc4
-
 	responder, err := responder.NewFaultResponder(logger, txSender, loader, uploader, oracle)
 	if err != nil {
 		return nil, fmt.Errorf("failed to create the responder: %w", err)
