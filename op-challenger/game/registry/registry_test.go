package registry

import (
	"context"
	"math/big"
	"testing"

	"github.com/ethereum-optimism/optimism/op-challenger/game/fault/claims"
	keccakTypes "github.com/ethereum-optimism/optimism/op-challenger/game/keccak/types"
	"github.com/ethereum-optimism/optimism/op-challenger/game/scheduler"
	"github.com/ethereum-optimism/optimism/op-challenger/game/scheduler/test"
	"github.com/ethereum-optimism/optimism/op-challenger/game/types"
	"github.com/ethereum-optimism/optimism/op-service/sources/batching"
	"github.com/ethereum-optimism/optimism/op-service/txmgr"
	"github.com/ethereum/go-ethereum/common"
	"github.com/stretchr/testify/require"
)

func TestUnknownGameType(t *testing.T) {
	registry := NewGameTypeRegistry()
	player, err := registry.CreatePlayer(types.GameMetadata{GameType: 0}, "")
	require.ErrorIs(t, err, ErrUnsupportedGameType)
	require.Nil(t, player)
}

func TestKnownGameType(t *testing.T) {
	registry := NewGameTypeRegistry()
	expectedPlayer := &test.StubGamePlayer{}
	creator := func(game types.GameMetadata, dir string) (scheduler.GamePlayer, error) {
		return expectedPlayer, nil
	}
	registry.RegisterGameType(0, creator, nil)
	player, err := registry.CreatePlayer(types.GameMetadata{GameType: 0}, "")
	require.NoError(t, err)
	require.Same(t, expectedPlayer, player)
}

func TestPanicsOnDuplicateGameType(t *testing.T) {
	registry := NewGameTypeRegistry()
	creator := func(game types.GameMetadata, dir string) (scheduler.GamePlayer, error) {
		return nil, nil
	}
	registry.RegisterGameType(0, creator, nil)
	require.Panics(t, func() {
		registry.RegisterGameType(0, creator, nil)
	})
}

func TestDeduplicateOracles(t *testing.T) {
	registry := NewGameTypeRegistry()
	creator := func(game types.GameMetadata, dir string) (scheduler.GamePlayer, error) {
		return nil, nil
	}
	oracleA := stubPreimageOracle{0xaa}
	oracleB := stubPreimageOracle{0xbb}
	registry.RegisterGameType(0, creator, oracleA)
	registry.RegisterGameType(1, creator, oracleB)
	registry.RegisterGameType(2, creator, oracleB)
	oracles := registry.Oracles()
	require.Len(t, oracles, 2)
	require.Contains(t, oracles, oracleA)
	require.Contains(t, oracles, oracleB)
}

func TestBondContracts(t *testing.T) {
	t.Run("UnknownGameType", func(t *testing.T) {
		registry := NewGameTypeRegistry()
		contract, err := registry.CreateBondContract(types.GameMetadata{GameType: 0})
		require.ErrorIs(t, err, ErrUnsupportedGameType)
		require.Nil(t, contract)
	})
	t.Run("KnownGameType", func(t *testing.T) {
		registry := NewGameTypeRegistry()
		expected := &stubBondContract{}
		registry.RegisterBondContract(0, func(game types.GameMetadata) (claims.BondContract, error) {
			return expected, nil
		})
		creator, err := registry.CreateBondContract(types.GameMetadata{GameType: 0})
		require.NoError(t, err)
		require.Same(t, expected, creator)
	})
	t.Run("PanicsOnDuplicate", func(t *testing.T) {
		registry := NewGameTypeRegistry()
		creator := func(game types.GameMetadata) (claims.BondContract, error) {
			return nil, nil
		}
		registry.RegisterBondContract(0, creator)
		require.Panics(t, func() {
			registry.RegisterBondContract(0, creator)
		})
	})
}

type stubPreimageOracle common.Address

func (s stubPreimageOracle) ChallengePeriod(_ context.Context) (uint64, error) {
	panic("not supported")
}

func (s stubPreimageOracle) GetProposalTreeRoot(_ context.Context, _ batching.Block, _ keccakTypes.LargePreimageIdent) (common.Hash, error) {
	panic("not supported")
}

func (s stubPreimageOracle) ChallengeTx(_ keccakTypes.LargePreimageIdent, _ keccakTypes.Challenge) (txmgr.TxCandidate, error) {
	panic("not supported")
}

func (s stubPreimageOracle) GetInputDataBlocks(_ context.Context, _ batching.Block, _ keccakTypes.LargePreimageIdent) ([]uint64, error) {
	panic("not supported")
}

func (s stubPreimageOracle) DecodeInputData(_ []byte) (*big.Int, keccakTypes.InputData, error) {
	panic("not supported")
}

func (s stubPreimageOracle) Addr() common.Address {
	return common.Address(s)
}

func (s stubPreimageOracle) GetActivePreimages(_ context.Context, _ common.Hash) ([]keccakTypes.LargePreimageMetaData, error) {
	return nil, nil
}

type stubBondContract struct{}

<<<<<<< HEAD
func (s *stubBondContract) GetCredit(ctx context.Context, recipient common.Address) (*big.Int, error) {
=======
func (s *stubBondContract) GetCredit(ctx context.Context, receipient common.Address) (*big.Int, types.GameStatus, error) {
>>>>>>> b37df3e9
	panic("not supported")
}

func (s *stubBondContract) ClaimCredit(recipient common.Address) (txmgr.TxCandidate, error) {
	panic("not supported")
}<|MERGE_RESOLUTION|>--- conflicted
+++ resolved
@@ -123,11 +123,7 @@
 
 type stubBondContract struct{}
 
-<<<<<<< HEAD
-func (s *stubBondContract) GetCredit(ctx context.Context, recipient common.Address) (*big.Int, error) {
-=======
-func (s *stubBondContract) GetCredit(ctx context.Context, receipient common.Address) (*big.Int, types.GameStatus, error) {
->>>>>>> b37df3e9
+func (s *stubBondContract) GetCredit(ctx context.Context, recipient common.Address) (*big.Int, types.GameStatus, error) {
 	panic("not supported")
 }
 
