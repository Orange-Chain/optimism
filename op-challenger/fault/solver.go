package fault

import (
	"errors"
	"fmt"

	"github.com/ethereum-optimism/optimism/op-challenger/fault/types"
	"github.com/ethereum/go-ethereum/common"
)

var (
	ErrGameDepthReached = errors.New("game depth reached")
	ErrStepNonLeafNode  = errors.New("cannot step on non-leaf claims")
	ErrStepAgreedClaim  = errors.New("cannot step on claims we agree with")
)

// Solver uses a [TraceProvider] to determine the moves to make in a dispute game.
type Solver struct {
<<<<<<< HEAD
	trace     types.TraceProvider
=======
	types.TraceProvider
>>>>>>> d653ea62
	gameDepth int
}

// NewSolver creates a new [Solver] using the provided [TraceProvider].
func NewSolver(gameDepth int, traceProvider types.TraceProvider) *Solver {
	return &Solver{
		traceProvider,
		gameDepth,
	}
}

// NextMove returns the next move to make given the current state of the game.
func (s *Solver) NextMove(claim types.Claim, agreeWithClaimLevel bool) (*types.Claim, error) {
	if agreeWithClaimLevel {
		return nil, nil
	}

	// Special case of the root claim
	if claim.IsRoot() {
		return s.handleRoot(claim)
	}
	return s.handleMiddle(claim)
}

func (s *Solver) handleRoot(claim types.Claim) (*types.Claim, error) {
	agree, err := s.agreeWithClaim(claim.ClaimData)
	if err != nil {
		return nil, err
	}
	// Attack the root claim if we do not agree with it
	// Note: We always disagree with the claim level at this point,
	// so if we agree with claim maybe we should also attack?
	if !agree {
		return s.attack(claim)
	} else {
		return nil, nil
	}
}

func (s *Solver) handleMiddle(claim types.Claim) (*types.Claim, error) {
	claimCorrect, err := s.agreeWithClaim(claim.ClaimData)
	if err != nil {
		return nil, err
	}
	if claim.Depth() == s.gameDepth {
		return nil, ErrGameDepthReached
	}
	if claimCorrect {
		return s.defend(claim)
	} else {
		return s.attack(claim)
	}
}

type StepData struct {
	LeafClaim types.Claim
	IsAttack  bool
	PreState  []byte
	ProofData []byte
}

// AttemptStep determines what step should occur for a given leaf claim.
// An error will be returned if the claim is not at the max depth.
func (s *Solver) AttemptStep(claim types.Claim, agreeWithClaimLevel bool) (StepData, error) {
	if claim.Depth() != s.gameDepth {
		return StepData{}, ErrStepNonLeafNode
	}
	if agreeWithClaimLevel {
		return StepData{}, ErrStepAgreedClaim
	}
	claimCorrect, err := s.agreeWithClaim(claim.ClaimData)
	if err != nil {
		return StepData{}, err
	}
	index := claim.TraceIndex(s.gameDepth)
	var preState []byte
	var proofData []byte
	// If we are attacking index 0, we provide the absolute pre-state, not an intermediate state
	if index == 0 && !claimCorrect {
		preState = s.trace.AbsolutePreState()
	} else {
		// If attacking, get the state just before, other get the state after
		if !claimCorrect {
			index = index - 1
		}
		preState, proofData, err = s.trace.GetPreimage(index)
		if err != nil {
			return StepData{}, err
		}
	}

	return StepData{
		LeafClaim: claim,
		IsAttack:  !claimCorrect,
		PreState:  preState,
		ProofData: proofData,
	}, nil
}

// attack returns a response that attacks the claim.
func (s *Solver) attack(claim types.Claim) (*types.Claim, error) {
	position := claim.Attack()
	value, err := s.traceAtPosition(position)
	if err != nil {
		return nil, fmt.Errorf("attack claim: %w", err)
	}
	return &types.Claim{
		ClaimData:           types.ClaimData{Value: value, Position: position},
		Parent:              claim.ClaimData,
		ParentContractIndex: claim.ContractIndex,
	}, nil
}

// defend returns a response that defends the claim.
func (s *Solver) defend(claim types.Claim) (*types.Claim, error) {
	position := claim.Defend()
	value, err := s.traceAtPosition(position)
	if err != nil {
		return nil, fmt.Errorf("defend claim: %w", err)
	}
	return &types.Claim{
		ClaimData:           types.ClaimData{Value: value, Position: position},
		Parent:              claim.ClaimData,
		ParentContractIndex: claim.ContractIndex,
	}, nil
}

// agreeWithClaim returns true if the claim is correct according to the internal [TraceProvider].
func (s *Solver) agreeWithClaim(claim types.ClaimData) (bool, error) {
	ourValue, err := s.traceAtPosition(claim.Position)
	return ourValue == claim.Value, err
}

// traceAtPosition returns the [common.Hash] from internal [TraceProvider] at the given [Position].
func (s *Solver) traceAtPosition(p types.Position) (common.Hash, error) {
	index := p.TraceIndex(s.gameDepth)
	hash, err := s.trace.Get(index)
	return hash, err
}<|MERGE_RESOLUTION|>--- conflicted
+++ resolved
@@ -16,11 +16,7 @@
 
 // Solver uses a [TraceProvider] to determine the moves to make in a dispute game.
 type Solver struct {
-<<<<<<< HEAD
-	trace     types.TraceProvider
-=======
 	types.TraceProvider
->>>>>>> d653ea62
 	gameDepth int
 }
 
